# 📦 CHANGELOG - EMERGENCE V8

> **Suivi de versions et évolutions du projet**
>
> Format de versioning : `beta-X.Y.Z` jusqu'à la release V1.0.0
> - **X (Major)** : Phases complètes (P0, P1, P2, P3) / Changements majeurs
> - **Y (Minor)** : Nouvelles fonctionnalités / Features individuelles
> - **Z (Patch)** : Corrections de bugs / Améliorations mineures
>
> Le format est basé sur [Keep a Changelog](https://keepachangelog.com/fr/1.0.0/),
> et ce projet adhère au [Versioning Sémantique](https://semver.org/lang/fr/).

## [beta-3.3.21] - 2025-10-31

<<<<<<< HEAD
### 🔥 FIX CRITIQUE - Fix allowlist overwrite FINAL - Merge intelligent Firestore

#### 🐞 Correctifs Critiques

- **Implémentation merge intelligent Firestore (union emails)** - Les comptes ajoutés manuellement en production NE SONT PLUS JAMAIS PERDUS lors des redéploiements Cloud Run. Le système fait maintenant un merge intelligent entre Firestore et la DB locale au lieu d'écraser.
- **Réécriture complète `_persist_allowlist_snapshot()`** - La fonction lit d'abord le snapshot Firestore existant, fait l'union des emails avec la DB locale, puis écrit le résultat fusionné. Logique: 1) Load Firestore 2) Union emails 3) Priorité DB locale si conflit 4) Gestion réactivation/révocation.
- **Logger info détaillé du merge** - Affiche maintenant le nombre d'entrées active et revoked après la fusion Firestore + DB locale pour debugging et monitoring.

#### 🎯 Impact

- **Production bulletproof** - Même si la DB locale est vide au bootstrap, les comptes Firestore existants sont préservés et fusionnés
- **Workflow robuste** - Le merge intelligent garantit qu'aucune entrée n'est jamais perdue, quelle que soit la source (Firestore, DB locale, env)
- **Monitoring amélioré** - Les logs indiquent clairement combien d'entrées ont été mergées

#### 📁 Fichiers Modifiés

- `src/backend/features/auth/service.py` - Réécriture complète `_persist_allowlist_snapshot()` avec merge intelligent
- `src/version.js`, `src/frontend/version.js` - Version beta-3.3.21 + patch notes détaillées
- `package.json` - Version beta-3.3.21
- `CHANGELOG.md` - Ajout entrée beta-3.3.21

#### 🔧 Détails Techniques

**Avant (beta-3.3.20):**
```python
await doc_ref.set(data, merge=False)  # ← ÉCRASE Firestore complètement
```

**Après (beta-3.3.21):**
```python
# 1. Load existing Firestore snapshot
existing_snapshot = await self._load_allowlist_snapshot()

# 2. Build dictionaries for merge (indexed by email)
existing_active, existing_revoked = parse_firestore_snapshot(existing_snapshot)
local_active, local_revoked = parse_local_db(rows)

# 3. Intelligent merge: union of emails, local DB has priority
merged_active.update(existing_active)  # Firestore first
merged_active.update(local_active)     # Then local (priority)

# 4. Write merged result
await doc_ref.set(merged_data, merge=False)
```

**Scénario typique:**
1. Cloud Run démarre nouvelle révision → DB SQLite vide
2. Bootstrap seed admins → DB locale = [admin@example.com]
3. Restore from Firestore → DB locale = [admin@example.com] (restore échoue si Firestore vide)
4. **Sync to Firestore avec merge intelligent** → Lit Firestore [admin, user1, user2, user3], merge avec DB locale [admin], écrit [admin, user1, user2, user3]
5. **Les comptes manuels (user1, user2, user3) sont PRÉSERVÉS** 🎉

=======
### 🔧 Fix bouton TTS mobile disparu + Synchronisation desktop/mobile

#### 🐞 Correctifs Critiques

- **Bouton TTS mobile disparu** - Le bouton pour activer/désactiver la synthèse vocale (TTS) était complètement invisible sur mobile. Il manquait dans le `chat-header-right` (seul le bouton RAG mobile existait).
- **Ajout bouton TTS mobile** - Duplication de la structure `rag-control--mobile` pour ajouter un bouton TTS mobile (`#tts-power-mobile`) à côté du bouton RAG mobile.
- **Synchronisation état TTS desktop/mobile** - Les deux boutons (desktop `#tts-power` + mobile `#tts-power-mobile`) se synchronisent maintenant automatiquement quand on toggle l'un ou l'autre. Pattern Array.forEach identique au RAG.

#### ✨ Qualité

- **Event listeners unifiés** - Refactor du code TTS toggle pour utiliser le pattern `[ttsBtn, ttsBtnMobile].forEach()` comme pour le RAG, garantissant la cohérence desktop/mobile.
- **CSS responsive déjà OK** - Le fichier `rag-power-button.css` gère automatiquement l'affichage/masquage des boutons mobile selon le breakpoint (`max-width: 760px` + `orientation: portrait`).
- **Aucun changement backend nécessaire** - L'API TTS `/api/voice/tts` et le service VoiceService fonctionnaient déjà correctement avec ElevenLabs. Le bug était purement frontend UI.

#### 🎯 Impact

- **TTS enfin accessible sur mobile** - Les utilisateurs mobiles peuvent maintenant activer/désactiver la synthèse vocale des réponses des agents (Anima, Neo, Nexus).
- **UX cohérente desktop/mobile** - Les deux versions du bouton sont synchronisées en temps réel, l'état persiste correctement.
- **Pas de régression** - Build frontend passe (✅ `npm run build`), aucune erreur introduite.

#### 📁 Fichiers Modifiés

- `src/frontend/features/chat/chat-ui.js` - Ajout bouton TTS mobile HTML + refactor event listeners pour sync desktop/mobile
- `src/version.js`, `src/frontend/version.js` - Version beta-3.3.21 + patch notes
- `package.json` - Version beta-3.3.21
- `CHANGELOG.md` - Ajout entrée beta-3.3.21

>>>>>>> 5be52042
---

## [beta-3.3.20] - 2025-10-31

### 🔧 Fix allowlist overwrite on redeploy - Preserve manually added accounts

#### 🐞 Correctifs Critiques

- **Fix allowlist écrasée à chaque redéploiement** - Les comptes ajoutés manuellement en production survivent maintenant aux redéploiements Cloud Run. L'allowlist n'est plus remise à zéro à chaque révision.
- **Inversion ordre bootstrap auth** - RESTORE depuis Firestore snapshot AVANT SEED depuis env pour préserver les données existantes. L'ordre correct garantit que les comptes manuels ne sont pas perdus.
- **Suppression sync prématuré** - Supprimé `_sync_allowlist_snapshot("seed")` dans `_seed_allowlist_from_env()` qui écrasait Firestore avant que restoration ne soit appelée.
- **Fix duplicate key build error** - Fix duplicate key "name" dans CURRENT_RELEASE (merge Codex foireux) qui faisait planter Vite build avec "Expected ',', got ':'".

#### 🎯 Impact

- **Production stable** - Les comptes utilisateurs ajoutés manuellement (onboarding, tests, admin secondaires) ne sont plus perdus lors des déploiements
- **Workflow auth robuste** - L'ordre correct restore → seed → sync garantit la persistance des données
- **Build frontend fixé** - Plus d'erreur syntax lors du `npm run build`

#### 📁 Fichiers Modifiés

- `src/backend/features/auth/service.py` - Inversion ordre bootstrap + suppression sync prématuré
- `src/version.js`, `src/frontend/version.js` - Fix duplicate key "name" + version beta-3.3.20
- `package.json` - Version beta-3.3.20
- `CHANGELOG.md` - Ajout entrée beta-3.3.20

---

## [beta-3.3.19] - 2025-10-31

### 🔧 Fix modal reprise conversation - Évite affichage intempestif après choix utilisateur

#### 🐞 Correctifs Critiques

- **Modal ne réapparaît plus en boucle** - Le modal de reprise de conversation ne s'affiche plus de manière intempestive après que l'utilisateur ait déjà fait son choix (reprendre ou nouvelle conversation)
- **Événements auth ne déclenchent plus le modal inutilement** - Les événements `auth:restored` et `auth:login:success` qui pouvaient être émis plusieurs fois ne réaffichent plus le modal si un thread actif valide existe déjà
- **Fix race condition flags** - `_prepareConversationPrompt()` vérifie maintenant si un thread actif valide existe avant de réinitialiser les flags (`_shouldForceModal`, `_initialModalChecked`, etc.)

#### ✨ Qualité

- **Vérification thread valide** - Nouvelle logique dans `_prepareConversationPrompt()` qui vérifie : thread ID existe + données chargées + pas archivé
- **Logs de debug améliorés** - Messages de log plus clairs pour tracer les appels de modal et comprendre pourquoi il s'affiche ou non
- **Meilleure UX** - L'utilisateur n'est plus harcelé par un modal qui réapparaît constamment alors qu'il a déjà choisi

#### 📁 Fichiers Modifiés

- `src/frontend/features/chat/chat.js` - Fix logique modal reprise conversation
- `src/version.js`, `src/frontend/version.js`, `package.json` - Version beta-3.3.19
- `CHANGELOG.md` - Ajout entrée beta-3.3.19

#### 🎯 Impact

- **UX améliorée significativement** - Plus de frustration utilisateur avec modal intempestif
- **Logique auth plus robuste** - Les événements auth multiples n'interfèrent plus avec l'état du chat
- **Code plus maintenable** - Logique de décision centralisée et claire
### 🔊 TTS toggle header + Voix par agent + Auto-play silencieux

#### 🆕 Nouvelles Fonctionnalités

- **Bouton toggle TTS dans header** - Nouveau bouton dans le header du module Dialogue (à côté du RAG) pour activer/désactiver la synthèse vocale des réponses des agents
- **Voix personnalisées par agent** - Chaque agent a sa propre voix ElevenLabs distinctive (Anima féminine, Neo/Nexus masculins différents)
- **Auto-play silencieux** - Les réponses sont automatiquement lues quand TTS activé, sans player audio visible

#### ✨ Qualité

- **Mapping voice_id backend** - API /api/voice/tts accepte agent_id optionnel pour sélection voix dynamique
- **Architecture propre** - Refactor complet système TTS avec cleanup automatique URLs blob

#### 🐞 Correctifs

- **Suppression player audio flottant** - Le lecteur visible qui ne disparaissait pas a été remplacé par audio invisible
- **Suppression bouton Écouter** - Boutons redondants supprimés (toggle global dans header suffit)

#### 📁 Fichiers Modifiés

- Backend: `voice/models.py`, `voice/service.py`, `voice/router.py`, `containers.py`
- Frontend: `chat/chat-ui.js`, `chat/chat.js`
- Versioning: `src/version.js`, `src/frontend/version.js`, `package.json`, `CHANGELOG.md`

#### 🎯 Impact

- UX vocale fluide (toggle ON/OFF simple)
- Immersion accrue (voix uniques par agent)
- Performance (pas de DOM pollution, cleanup propre)

---

## [beta-3.3.18] - 2025-10-31

### 🔧 Fix Voice DI container leak - Réutilise app.state container

#### 🐞 Correctifs Critiques

- **Fix memory leak critique** - L'endpoint REST `/api/voice/tts` créait un nouveau `ServiceContainer()` à chaque appel au lieu de réutiliser le container singleton `app.state.service_container`
- **Sockets httpx leakés** - Chaque requête TTS instanciait un nouveau `httpx.AsyncClient` qui n'était jamais fermé par le shutdown hook de l'application, causant un leak de sockets/tasks sous charge
- **État partagé bypassé** - Le nouveau container ignorait tout état partagé avec le reste de l'app (sessions, cache, métriques)

#### ✨ Qualité

- **Pattern DI unifié** - `_ensure_voice_service_rest(request: Request)` utilise maintenant `request.app.state.service_container` exactement comme `_ensure_voice_service(websocket: WebSocket)` pour le WebSocket
- **Review Codex appliquée** - Correctif appliqué suite à review de Codex GPT qui a détecté le problème de DI avant merge vers main

#### 📁 Fichiers Modifiés

- `src/backend/features/voice/router.py` - Fix DI container (import Request + utilise app.state)
- `src/version.js`, `src/frontend/version.js`, `package.json` - Version beta-3.3.18
- `CHANGELOG.md` - Ajout entrée beta-3.3.18

#### 🎯 Impact

- **Performance améliorée** - Plus de leak de sockets, les connexions httpx sont réutilisées et fermées proprement
- **Stabilité production** - Évite épuisement de file descriptors sous charge soutenue
- **Code maintenable** - Pattern DI cohérent entre REST et WebSocket

---

## [beta-3.3.17] - 2025-10-31

### 🔧 Fix Voice TTS - Auth token + SVG icon cohérent

#### 🐞 Correctifs

- **Fix authentification TTS** - Le bouton Écouter utilisait le mauvais nom de clé localStorage (`'authToken'` au lieu de `'emergence.id_token'`), causait erreur 401 Unauthorized sur tous les appels TTS
- **Utilisation de getIdToken()** - Import de la fonction auth officielle depuis `core/auth.js` qui gère correctement le token JWT (sessionStorage + localStorage + normalisation)
- **Fix Response format** - L'api-client parse automatiquement JSON, mais TTS nécessite Response brute pour `.blob()`. Solution: appel `fetch()` direct avec token JWT

#### ✨ Qualité

- **Icône speaker cohérente** - SVG refait avec `stroke-linecap="round"`, `stroke-linejoin="round"`, `fill="none"` pour matcher exactement le design des autres icônes (copy, sources, etc.)
- **Endpoints voice fonctionnels** - TTS maintenant 100% opérationnel avec auth correcte + streaming MP3 + player audio

#### 📁 Fichiers Modifiés

- `src/frontend/features/chat/chat-ui.js` - Fix auth token + SVG icon
- `src/version.js`, `src/frontend/version.js`, `package.json` - Version beta-3.3.17
- `CHANGELOG.md` - Ajout entrée beta-3.3.17

#### 🎯 Impact

- **Fonctionnalité voice complètement opérationnelle** - Les utilisateurs peuvent maintenant réellement écouter les messages d'agents (pas seulement voir l'icône)
- **UX cohérente** - Icône speaker alignée avec le design system de l'app

---

## [beta-3.3.16] - 2025-10-31

### 🎙️ Voice Agents with ElevenLabs TTS

#### ✨ Nouvelles Fonctionnalités

- **Voix des agents avec ElevenLabs** - Les messages d'agents peuvent maintenant être écoutés via TTS (Text-to-Speech) de haute qualité avec voix française naturelle
- **Bouton Écouter sur chaque message** - Un bouton speaker apparaît automatiquement sur tous les messages d'agents pour générer l'audio à la demande
- **Player audio flottant** - Le player audio apparaît en bas à droite avec contrôles HTML5 natifs (play/pause/volume/timeline) pour une UX propre et non-intrusive
- **API REST TTS** - Endpoint `POST /api/voice/tts` pour générer de l'audio à partir de n'importe quel texte (streaming MP3 direct depuis ElevenLabs)
- **WebSocket vocal** - Endpoint `WS /api/voice/ws/{agent_name}` pour interaction vocale complète (STT Whisper → LLM → TTS) - non encore utilisé par l'UI

#### 🏗️ Architecture

- **VoiceService backend** - Service complet avec méthodes `transcribe_audio()` (Whisper) et `synthesize_speech()` (ElevenLabs)
- **Configuration centralisée** - Clés API, voice ID (`ohItIVrXTBI80RrUECOD`) et model ID (`eleven_multilingual_v2`) configurés via `.env`
- **Router voice monté** - Routes REST et WebSocket exposées via `/api/voice/*` dans `main.py`
- **Dependency Injection** - VoiceService intégré dans containers.py avec httpx.AsyncClient et ChatService

#### 📁 Fichiers Modifiés

- `src/backend/features/voice/router.py` - Ajout endpoint REST `/tts` + WebSocket `/ws/{agent_name}`
- `src/backend/containers.py` - Fix valeurs par défaut ElevenLabs (voice ID + model ID)
- `src/backend/main.py` - Montage VOICE_ROUTER avec prefix `/api/voice`
- `src/frontend/features/chat/chat-ui.js` - Bouton Écouter + handler `_handleListenMessage()` + player audio flottant
- `src/version.js` - Version beta-3.3.16 + patch notes
- `src/frontend/version.js` - Synchronisation version
- `package.json` - Version beta-3.3.16

#### 🎯 Impact

- **UX immersive** - Les utilisateurs peuvent maintenant écouter les réponses des agents au lieu de seulement les lire
- **Accessibilité** - Permet aux utilisateurs malvoyants ou en situation de multitâche d'interagir avec les agents
- **Voix naturelle** - ElevenLabs `eleven_multilingual_v2` offre une qualité vocale supérieure aux TTS standards
- **Infrastructure voice réutilisable** - Base solide pour futures features (STT, conversation vocale complète, voice cloning)

## [beta-3.3.15] - 2025-10-31

### 🛠️ Large document upload timeout fix

#### 🐞 Correctifs

- **Upload gros documents résolu** - Documents avec beaucoup de lignes causaient un timeout Cloud Run (limite 10 min) pendant parsing + chunking + vectorisation
- **Messages d'erreur explicites** - Frontend affiche le détail exact de l'erreur serveur (taille, chunks, limite)
- **Cleanup automatique** - Document rejeté = fichier et DB supprimés proprement

#### ✨ Qualité

- **Limites strictes** : 50MB max par fichier, 5000 chunks max total, 1000 chunks vectorisés (réduit de 2048)
- **Vectorisation optimisée** - Limite réduite pour rester sous timeout Cloud Run 10 min
- **Vérification avant écriture** - Taille vérifiée en mémoire avant écriture disque

#### 📁 Fichiers Modifiés

- `src/backend/features/documents/service.py`
- `src/frontend/features/documents/documents.js`
- `src/version.js`, `src/frontend/version.js`, `package.json`, `CHANGELOG.md`

---

## [beta-3.3.13] - 2025-10-30

### 🧪 Auth token test bundler compatibility

#### 🛠️ Maintenance

- Renommage de `src/frontend/core/__tests__/auth.normalize-token.test.js` en `.test.mjs` pour rester full ESM et éviter que Vite interprète la suite comme module CommonJS lors des builds CI.
- Synchronisation des références (`CHANGELOG`, `AGENT_SYNC_CODEX`, `docs/passation_codex`) vers le nouveau chemin pour garder la documentation alignée.
- Incrément de version `beta-3.3.13` (backend, frontend, package.json) avec patch notes mises à jour.

#### 🧪 Tests

- `npm run build`
- `npm test -- src/frontend/core/__tests__/auth.normalize-token.test.mjs`

#### 📁 Fichiers Modifiés

- `src/frontend/core/__tests__/auth.normalize-token.test.mjs`
- `src/version.js`
- `src/frontend/version.js`
- `package.json`
- `CHANGELOG.md`
- `AGENT_SYNC_CODEX.md`
- `docs/passation_codex.md`

---

## [beta-3.3.12] - 2025-10-30

### 🔄 Auth session continuity

#### 🐞 Correctifs

- `normalizeToken` accepte désormais les tokens JWT paddés (`=`) et continue de purger les valeurs corrompues afin que le handshake WebSocket reçoive toujours un jeton valide.
- `StateManager.resetForSession()` respecte `preserveAuth.isAuthenticated` et le client WebSocket transmet ce flag pour éviter les prompts `auth:missing` juste après la création d’un thread.
- `refreshSessionRole()` réaffirme `auth.hasToken` et `auth.isAuthenticated` après chaque ping backend, ce qui empêche les déconnexions instantanées une fois l’app chargée.
## [beta-3.3.12] - 2025-10-30

### 📦 Bundle analyzer ESM compatibility

#### 🐞 Correctifs

- Chargement du plugin `rollup-plugin-visualizer` via `import()` dynamique pour respecter le mode ESM de Node >= 20 et éviter l'erreur `ERR_REQUIRE_ESM` lors des builds CI.
- Conversion de `vite.config.js` en configuration asynchrone permettant d'insérer l'analyseur uniquement quand `ANALYZE_BUNDLE=1` sans impacter les builds standards.
- Gestion des erreurs avec un avertissement clair lorsque le plugin est absent ou incompatible afin de laisser le pipeline poursuivre sans crash.

#### 🧪 Tests

- `npm run build`
- `npm test`

#### 📁 Fichiers Modifiés

- `src/frontend/core/auth.js`
- `src/frontend/core/state-manager.js`
- `src/frontend/core/websocket.js`
- `src/frontend/main.js`
- `src/frontend/core/__tests__/auth.normalize-token.test.js`
- `vite.config.js`
- `src/version.js`
- `src/frontend/version.js`
- `package.json`
- `CHANGELOG.md`

---

## [beta-3.3.11] - 2025-10-30

### 🔒 Auth handshake stabilization

#### 🐞 Correctifs

- Normalisation stricte des tokens (`Bearer`, `token=`, guillemets) avant persistance pour éviter les valeurs corrompues en storage et les connexions WebSocket rejetées (code 4401).
- Purge automatique des entrées invalides dans `sessionStorage`/`localStorage` et validation via regex JWT pour ne transmettre que des tokens valides au handshake.
- Réinitialisation explicite de `auth.isAuthenticated` lors d’un changement de session et bascule à `true` après un login réussi afin que le module Chat ne relance plus les prompts avant authentification.

#### 🧠 UI / State

- Marqueur `auth.isAuthenticated` synchronisé dans le `StateManager`, le badge d’état et les listeners afin que les modules puissent détecter immédiatement la fin de l’auth flow.
- Gestionnaire de stockage cross-onglets fiabilisé : réutilise la normalisation de token pour éviter de repropager des valeurs partielles et relance proprement `handleTokenAvailable`.

#### 🧪 Tests

- `npm run build`
- `npm test`

#### 📁 Fichiers Modifiés

- `src/frontend/core/auth.js`
- `src/frontend/core/state-manager.js`
- `src/frontend/main.js`
- `src/version.js`
- `src/frontend/version.js`
- `package.json`
- `CHANGELOG.md`

---

## [beta-3.3.10] - 2025-10-30

### 🔧 Sync script compatibility fix

#### 🛠️ Tooling

- Le script `scripts/sync_version.ps1` lit désormais l’objet `CURRENT_RELEASE` (version, nom, date) et ne plante plus lorsque `VERSION` n’est plus une chaîne littérale.
- Sortie console enrichie : résumé des fichiers réellement modifiés et prise en charge complète du mode dry-run.

#### 🧪 Tests

- `npm run build`
- `npm test`

#### 📁 Fichiers Modifiés

- `scripts/sync_version.ps1`
- `src/version.js`
- `src/frontend/version.js`
- `package.json`

---

## [beta-3.3.9] - 2025-10-29

### 🧰 Version manifest merge fix

#### 🔧 Correctifs

- Nettoyage des fusions simultanées sur `src/version.js` et `src/frontend/version.js` : suppression des clefs dupliquées qui faisaient planter le build Vite (`Expected ',' got 'version'`).
- Harmonisation des patch notes et du changelog pour refléter correctement les versions 3.3.7 et 3.3.8 sans doublons.

#### 🧪 Tests

- `npm run build`

#### 📁 Fichiers Modifiés

- `src/version.js`
- `src/frontend/version.js`
- `package.json`
- `CHANGELOG.md`

---

## [beta-3.3.8] - 2025-10-29

### ⚙️ Document chunk throttling & warnings

#### 🔧 Correctifs

- Les uploads volumineux (logs, exports massifs) n’envoient plus des milliers de chunks d’un coup : batching configurable et limite dure à 2048 chunks avec avertissement.
- Les ré-indexations suppriment et reconstruisent l’index par lots, en respectant le même garde-fou pour éviter les timeouts Cloud Run.
- Les routes `/documents/upload` et `/documents/{id}/reindex` retournent désormais `indexed_chunks` / `total_chunks` ainsi qu’un warning même en cas de succès.

#### ✨ UX

- Le module Documents affiche un toast d’avertissement si la vectorisation est partielle (upload ou ré-indexation), tout en conservant le succès de l’opération.

### 🛡️ Document upload resilience when vector store offline

#### 🔧 Correctifs

- Les uploads et ré-indexations de documents n’échouent plus lorsque le vector store passe en mode READ-ONLY : le backend stocke le fichier, marque le document en « erreur » et remonte un avertissement exploitable par l’UI.
- Les notifications frontend détectent désormais les vectorisations partielles pour prévenir l’utilisateur sans masquer l’upload réussi.

#### 🧪 Tests

- `tests/backend/features/test_documents_vector_resilience.py::test_process_upload_with_chunk_limit`
- `tests/backend/features/test_documents_vector_resilience.py::test_process_upload_when_vector_store_unavailable`
- `ruff check src/backend/`
- `pytest tests/backend/`
- `npm run build`

#### 📁 Fichiers Modifiés

- `src/backend/features/documents/service.py`
- `src/backend/features/documents/router.py`
- `src/frontend/features/documents/documents.js`
- `tests/backend/features/test_documents_vector_resilience.py`
- `src/version.js`
- `src/frontend/version.js`
- `package.json`
- `CHANGELOG.md`

---

## [beta-3.3.7] - 2025-10-29

### 🔧 Cross-agent opinion routing fix

#### 🗂️ Expérience conversationnelle

- Les réponses d’opinion sont désormais affichées dans la conversation de l’agent évalué (ex. avis d’Anima sur Nexus → fil de Nexus).
- Fallback de routage : si la source est absente, l’agent cible est utilisé avant de replier sur le reviewer pour éviter toute perte.
- Nettoyage des commentaires et ajustement des tests pour refléter le comportement attendu sur les buckets.

#### 📁 Fichiers Modifiés

- `src/frontend/features/chat/chat.js`
- `src/frontend/features/chat/__tests__/chat-opinion.flow.test.js`
- `src/version.js`
- `src/frontend/version.js`
- `package.json`
- `CHANGELOG.md`

#### ✅ Tests

- `npm run build`
- `npm run test`

---

## [beta-3.3.6] - 2025-10-29

### ✨ About module metrics refresh & genesis timeline fix

#### 🔢 Statistiques synchronisées

- Module **À propos** enrichi avec des compteurs à jour : 139 fichiers Python backend, 95 fichiers JavaScript frontend, 503 fonctions de test Pytest, 48 dépendances Python et 10 packages Node (prod/dev).
- Ajout d’un indicateur loc (`~45k backend / ~43k frontend`) et de la date réelle des premiers prototypes LLM (2022).
- Cartes Frontend/Backend alignées avec les services actifs (Benchmarks, Usage Analytics, Guardian, Voice).

#### 🔧 Correctifs

- Calcul `featuresDisplay` basé sur la progression réelle (18/23 • 78%) et réutilisation côté documentation (suppression du recalcul manuel).
- Nettoyage des warnings d’icônes (icônes harmonisées pour toutes les cartes modules).
- Chronologie de la genèse corrigée : les expérimentations LLM démarrent en 2022 (plus 2024).

#### 📚 Documentation

- `docs/story-genese-emergence.md` documente l’arrivée des IA conversationnelles dès 2022 et ajoute le contexte pré-2024.

#### 📁 Fichiers Modifiés

- `src/frontend/features/settings/settings-about.js`
- `src/frontend/features/settings/settings-about.css`
- `src/frontend/core/version-display.js`
- `src/frontend/version.js`
- `src/version.js`
- `docs/story-genese-emergence.md`
- `package.json`
- `CHANGELOG.md`

#### ✅ Tests

- `npm run build`

---

## [beta-3.3.5] - 2025-10-28

### 🔧 Setup Firestore Snapshot - Infrastructure Sync Allowlist Automatique

#### 🏗️ Infrastructure

**1. Firestore Activé - Backup Persistant Allowlist**
- Firestore activé en mode natif région `europe-west1` (identique Cloud Run)
- Base de données : `(default)` (créée 2025-08-20)
- Collection : `auth_config` / Document : `allowlist`
- Backup persistant des entrées allowlist (active + révoquées)

**2. Service Account Dédié**
- Service account : `firestore-sync@emergence-469005.iam.gserviceaccount.com`
- Rôles attachés :
  - `roles/datastore.user` - Accès lecture/écriture Firestore
  - `roles/secretmanager.secretAccessor` - Accès secrets GCP
  - `roles/iam.serviceAccountTokenCreator` - Génération tokens courts
  - `roles/artifactregistry.reader` - Pull images Docker
  - `roles/logging.logWriter` - Écriture logs

**3. Cloud Run Service Account Basculé**
- Ancien : `486095406755-compute@developer.gserviceaccount.com`
- Nouveau : `firestore-sync@emergence-469005.iam.gserviceaccount.com`
- Permet accès Firestore natif avec permissions minimales (principe moindre privilège)

**4. Document Firestore Initialisé**
- Script : `scripts/init_firestore_snapshot.py` (créé)
- 1 entrée active : `gonzalefernando@gmail.com` (admin)
- 0 entrée révoquée
- Dernière mise à jour : 2025-10-28T13:12:18

#### 📝 Synchronisation Automatique

**Comportement :**
- Au démarrage app : Restauration entrées allowlist depuis Firestore (si manquantes en local)
- Chaque modification allowlist (ajout, suppression, password, 2FA) : Sauvegarde auto vers Firestore
- Firestore = source de vérité persistante pour allowlist

**Logs attendus :**
- Restauration : `"Allowlist snapshot restored X entrie(s) from Firestore."`
- Échec sync : `"Allowlist snapshot sync failed (reason): error"`

#### 📁 Fichiers Modifiés

- [stable-service.yaml:28](stable-service.yaml#L28) - Service account `firestore-sync@emergence-469005.iam.gserviceaccount.com`

#### 📁 Fichiers Créés

- [scripts/init_firestore_snapshot.py](scripts/init_firestore_snapshot.py) - Script init/vérification document Firestore

#### ✅ Tests

- [x] Firestore activé - Mode natif `europe-west1` ✅
- [x] Service account créé avec rôles ✅
- [x] Cloud Run redéployé avec nouveau service account ✅
- [x] Document Firestore initialisé (1 admin entry) ✅
- [x] App healthy - `/ready` retourne `{"ok":true}` ✅

#### 🎯 Impact

- ✅ Backup persistant allowlist (survit redéploiements)
- ✅ Permissions minimales (principe moindre privilège)
- ✅ Infrastructure GCP-native (pas de clé JSON à gérer)

---

## [beta-3.3.0] - 2025-10-27

### 🌐 PWA Mode Hors Ligne Complet (P3.10) ✅

#### 🆕 Fonctionnalités Ajoutées

**1. Progressive Web App (PWA) - Mode Offline Complet**
- Application installable sur mobile/desktop (manifest.webmanifest)
- Service Worker avec stratégie cache-first pour assets critiques
- Stockage offline des conversations récentes (IndexedDB - 30 snapshots max)
- Système outbox pour messages créés offline
- Synchronisation automatique au retour en ligne
- Indicateur visuel "Mode hors ligne" dans l'UI
- Toast notifications (connexion perdue/rétablie)

**Fichiers créés (Codex GPT 80%):**
- [public/manifest.webmanifest](public/manifest.webmanifest) - Config PWA (nom, icônes, thème, orientation)
- [public/sw.js](public/sw.js) - Service Worker (cache shell, network-first navigation)
- [src/frontend/features/pwa/offline-storage.js](src/frontend/features/pwa/offline-storage.js) - Gestion IndexedDB (snapshots + outbox)
- [src/frontend/features/pwa/sync-manager.js](src/frontend/features/pwa/sync-manager.js) - Coordination online/offline + sync
- [src/frontend/styles/pwa.css](src/frontend/styles/pwa.css) - Styles indicateur offline

**Fichiers modifiés:**
- [src/frontend/main.js:23,945](src/frontend/main.js#L23) - Intégration OfflineSyncManager au bootstrap
- [index.html:8](index.html#L8) - Lien manifest PWA
- [public/](public/) - Dossier créé pour assets statiques copiés par Vite

**2. Fix Build Vite (Claude Code 20%)**
- Déplacement sw.js et manifest.webmanifest vers public/ pour copie auto dans dist/
- Résolution problème: Service Worker non accessible en prod (404)
- Build testé: sw.js et manifest.webmanifest maintenant dans dist/ ✅

#### ✅ Tests Effectués

- [x] Build frontend - npm run build ✅ (sw.js + manifest copiés dans dist/)
- [x] Service Worker enregistrable ✅
- [x] Manifest PWA valide ✅ (icônes, thème, orientation)
- [x] Ruff check backend ✅ All checks passed
- [ ] Test manuel offline → conversations dispo → online → sync (À faire en local/prod)

#### 📝 Specifications PWA

**Manifest:**
- Nom: "EMERGENCE V8" / "Emergence"
- Thème: #38bdf8 (bleu ÉMERGENCE), Background: #0b1120 (dark)
- Icônes: 192x192 (maskable), 512x512 (png + webp)
- Orientation: any (portrait préféré selon contexte mobile)

**Service Worker:**
- Cache shell: 17 fichiers critiques (main.js, core, styles, icônes)
- Stratégie navigation: Network-first avec fallback index.html
- Stratégie assets: Cache-first avec mise à jour en arrière-plan
- Cache name: `emergence-shell-v1`

**Offline Storage (IndexedDB):**
- Base: `emergence-offline` v1
- Store snapshots: 30 threads max avec messages (200 msg/thread)
- Store outbox: Messages créés offline (auto-flush au retour online)
- Fallback mémoire si IndexedDB indisponible

**Sync Manager:**
- Détection online/offline automatique (navigator.onLine + events)
- Hydratation snapshots au démarrage si offline
- Flush outbox automatique (750ms delay après reconnexion)
- Toast notifications configurables (showToast: true)

#### 🎯 Impact

- ✅ **PWA installable** - Bouton "Installer" dans navigateur (Chrome, Edge, Safari)
- ✅ **Conversations offline** - 30 threads récents accessibles sans connexion
- ✅ **Messages offline** - Créés localement, synchronisés au retour online
- ✅ **UX améliorée** - Indicateur offline visible, transitions smooth
- ✅ **Performance** - Cache shell = chargement instant offline

#### 🚀 Utilisation

**Installation PWA:**
1. Ouvrir l'app dans navigateur (Chrome/Edge/Safari)
2. Cliquer "Installer" dans barre d'adresse ou menu
3. Icône ajoutée sur bureau/menu démarrer

**Mode offline:**
1. Déconnecter réseau (WiFi/4G/Ethernet off)
2. Ouvrir l'app → 30 dernières conversations disponibles
3. Messages créés enregistrés localement (outbox)
4. Reconnecter → Sync automatique en 750ms

**Dev local:**
```bash
npm run build   # Build avec sw.js et manifest
npm run dev     # Dev server (PWA fonctionnel en HTTPS/localhost)
```

#### 📊 Métriques

- **Phase P3 Features:** 1/4 (25%) → 2/4 (50%) avec PWA ✅
- **Progression globale:** 17/23 (74%) → 18/23 (78%)
- **Temps développement:** 4 jours estimés → 1 jour réel (80% Codex + 20% Claude fix)

#### 🤝 Collaboration Multi-Agents

- **Codex GPT (80%):** Création complète PWA (sw.js, manifest, offline-storage, sync-manager, intégration main.js, styles)
- **Claude Code (20%):** Fix build Vite (déplacement fichiers public/, test build, versioning, docs)

#### 🔗 Références

- [PWA Checklist](https://web.dev/pwa-checklist/) - Best practices PWA
- [Service Worker API](https://developer.mozilla.org/en-US/docs/Web/API/Service_Worker_API) - Documentation MDN
- [IndexedDB API](https://developer.mozilla.org/en-US/docs/Web/API/IndexedDB_API) - Stockage offline
## [beta-3.2.2] - 2025-10-27

### ✅ Qualité & Maintenance

**Configuration Email Officielle - emergence.app.ch@gmail.com**

Migration du compte email système vers le compte officiel `emergence.app.ch@gmail.com` avec configuration SMTP Gmail complète.

**Changements:**

1. **Configuration SMTP Gmail**
   - Compte: `emergence.app.ch@gmail.com`
   - App Password Gmail configuré: `lubmqvvmxubdqsxm`
   - SMTP: `smtp.gmail.com:587` avec TLS activé
   - Utilisé pour: Password reset, Guardian reports, Beta invitations
   - **Fichiers:** [`.env`](.env), [`.env.example`](.env.example)

2. **Script de test email**
   - Nouveau script: `scripts/test/test_email_config.py`
   - Valide configuration SMTP avec envoi de test
   - Affiche diagnostic complet (host, port, user, password, TLS)
   - Fix encoding UTF-8 pour console Windows (emojis supportés)
   - **Fichier:** [`scripts/test/test_email_config.py`](scripts/test/test_email_config.py)

3. **Documentation mise à jour**
   - `.env.example` synchronisé avec nouvelle config
   - Commentaires explicites sur usage (password reset, Guardian, beta)
   - **Fichier:** [`.env.example`](.env.example)

**Impact:**
- ✅ Email professionnel dédié au projet ÉMERGENCE
- ✅ Séparation compte personnel vs. compte app
- ✅ Configuration testée et validée (envoi test réussi)
- ✅ Script de validation reproductible

**Fichiers modifiés:**
- `.env` - Configuration email officielle
- `.env.example` - Documentation config
- `scripts/test/test_email_config.py` - Script de test créé
- `src/version.js` - Version beta-3.2.2
- `src/frontend/version.js` - Synchronisation version
- `package.json` - Version beta-3.2.2

---

## [beta-3.2.1] - 2025-10-26

### 🆕 Fonctionnalités Ajoutées

**Module "À Propos" - Changelog Enrichi avec 5 Dernières Révisions Détaillées**

Enrichissement majeur du module "À propos" créé en beta-3.2.0. Le changelog affiche désormais les **5 dernières versions avec le contenu COMPLET du CHANGELOG.md**, au lieu des bullet points courts.

**Changements:**

1. **Export `FULL_CHANGELOG` dans `src/version.js`**
   - Structure JavaScript complète des 5 dernières versions
   - Chaque version contient: `version`, `date`, `title`, `description`, `sections[]`
   - Chaque section contient: `type` (features/fixes/quality/impact/files), `title`, `items[]`
   - Chaque item contient: `title`, `description`, `file` (optionnel)
   - **Fichiers:** [`src/version.js`](src/version.js), [`src/frontend/version.js`](src/frontend/version.js)

2. **Refonte `renderChangelog()` dans `settings-about.js`**
   - Utilise `FULL_CHANGELOG` au lieu de `PATCH_NOTES` (13 versions courtes)
   - Affichage structuré avec titre version, description, sections détaillées
   - Nouvelles méthodes: `renderChangelogSection()`, `renderChangelogSectionItems()`
   - **Fichier:** [`settings-about.js`](src/frontend/features/settings/settings-about.js)

3. **Styles CSS enrichis**
   - 16 nouvelles classes CSS pour affichage détaillé
   - Badges `badge-impact` et `badge-files` (orange, gris)
   - Cartes détaillées avec icônes, titres, descriptions, fichiers
   - Listes simples pour sections Impact/Files
   - Cartes détaillées pour sections Features/Fixes/Quality
   - **Fichier:** [`settings-about.css`](src/frontend/features/settings/settings-about.css)

**Fichiers modifiés:**
- `src/version.js` - Export `FULL_CHANGELOG` (5 versions)
- `src/frontend/version.js` - Synchronisation
- `src/frontend/features/settings/settings-about.js` - Refonte renderChangelog()
- `src/frontend/features/settings/settings-about.css` - 16 classes CSS enrichies
- `package.json` - Version beta-3.2.1
- `CHANGELOG.md` - Entrée beta-3.2.1

### 🔧 Corrections

**Fix Critique - Orientation Lock Desktop**

Correction du bug d'affichage desktop qui forçait le mode mobile portrait sur certains écrans.

**Problème:**
- La fonction `isMobileViewport()` utilisait `Math.min(width, height) <= 900` au lieu de vérifier la largeur uniquement
- Sur desktop avec petite résolution (ex: 1366x768), le côté minimum (768px) était considéré comme mobile
- En mode landscape → overlay "Tourne ton appareil" affiché → application inutilisable sur desktop

**Solution:**
- Changé la détection pour vérifier `window.innerWidth <= 960` uniquement
- Correspond maintenant au breakpoint CSS `--orientation-lock-max-width: 960px`
- Desktop landscape n'est plus considéré comme viewport mobile

**Fichier modifié:**
- [`src/frontend/main.js`](src/frontend/main.js) - Fonction `isMobileViewport()` ligne 407-415

**Impact Global:**
- ✅ **Détails complets** - Utilisateurs voient toutes les sections du CHANGELOG.md (Features, Impact, Files)
- ✅ **Contexte technique** - Descriptions longues, fichiers modifiés, contexte complet
- ✅ **Meilleure lisibilité** - Sections séparées avec badges colorés, icônes, cards
- ✅ **5 dernières versions** - Focus sur les révisions récentes (au lieu de 13 versions courtes)
- ✅ **Desktop utilisable** - Fix critique orientation lock qui bloquait certains écrans desktop

---

## [beta-3.2.0] - 2025-10-26

### 🆕 Fonctionnalités Ajoutées

**Nouveau Module "À Propos" dans Paramètres**

Ajout d'un module complet dédi é à l'affichage des informations de version, du changelog enrichi et des crédits du projet.

**Fonctionnalités:**

1. **Onglet "À propos" dans Paramètres**
   - Navigation dédiée avec icône et description
   - Intégration complète dans le module Settings
   - **Fichier:** [`settings-main.js`](src/frontend/features/settings/settings-main.js)

2. **Affichage Changelog Enrichi**
   - Historique de 13 versions (de beta-1.0.0 à beta-3.2.0)
   - Classement automatique par type de changement (Phase, Nouveauté, Qualité, Performance, Correction)
   - Badges colorés pour chaque type avec compteurs
   - Mise en évidence de la version actuelle
   - **Fichier:** [`settings-about.js`](src/frontend/features/settings/settings-about.js)

3. **Section Informations Système**
   - Version actuelle avec badges (Phase, Progression, Fonctionnalités)
   - Grille d'informations (Date build, Version, Phase, Progression)
   - Logo ÉMERGENCE avec design moderne
   - **Fichier:** [`settings-about.js:renderVersionInfo()`](src/frontend/features/settings/settings-about.js)

4. **Section Modules Installés**
   - Affichage des 15 modules actifs
   - Grille responsive avec icônes et versions
   - Statut actif pour chaque module
   - **Fichier:** [`settings-about.js:renderModules()`](src/frontend/features/settings/settings-about.js)

5. **Section Crédits & Remerciements**
   - Informations développeur principal
   - Remerciements spéciaux (Marem ❤️)
   - Technologies clés avec tags interactifs
   - Description écosystème Guardian
   - Footer avec contact et copyright
   - **Fichier:** [`settings-about.js:renderCredits()`](src/frontend/features/settings/settings-about.js)

6. **Design & UX**
   - Style glassmorphism cohérent avec le reste de l'application
   - Animations fluides et transitions
   - Responsive mobile/desktop
   - Badges et tags colorés par catégorie
   - **Fichier:** [`settings-about.css`](src/frontend/features/settings/settings-about.css)

7. **Enrichissement Historique Versions**
   - Extension de 5 à 13 versions affichées dans `src/version.js`
   - Ajout de toutes les versions depuis beta-1.0.0
   - Détails complets pour chaque version (date, type, description)
   - **Fichiers:** [`src/version.js`](src/version.js), [`src/frontend/version.js`](src/frontend/version.js)

**Fichiers modifiés:**
- `src/frontend/features/settings/settings-about.js` (créé - 350 lignes)
- `src/frontend/features/settings/settings-about.css` (créé - 550 lignes)
- `src/frontend/features/settings/settings-main.js` (import module, onglet, chargement)
- `src/version.js` (version beta-3.2.0 + 13 versions historique)
- `src/frontend/version.js` (synchronisation version)
- `package.json` (version beta-3.2.0)
- `CHANGELOG.md` (entrée beta-3.2.0)

**Impact:**
- ✅ **Transparence complète** - Utilisateurs voient tout l'historique des évolutions
- ✅ **Documentation intégrée** - Changelog accessible directement dans l'app
- ✅ **Crédits visibles** - Reconnaissance du développement et des technologies
- ✅ **UX moderne** - Design glassmorphism avec animations et badges colorés

---

## [beta-3.1.3] - 2025-10-26

### ✨ Nouvelle Fonctionnalité

**Métrique nDCG@k Temporelle - Évaluation Ranking avec Fraîcheur**

Implémentation d'une métrique d'évaluation interne pour mesurer l'impact des boosts de fraîcheur et entropie dans le moteur de ranking ÉMERGENCE V8.

**Fonctionnalités:**

1. **Métrique nDCG@k temporelle (`ndcg_time_at_k`)**
   - Formule : `DCG^time@k = Σ (2^rel_i - 1) * exp(-λ * Δt_i) / log2(i+1)`
   - Pénalisation exponentielle selon la fraîcheur des documents
   - Paramètres configurables : `k`, `T_days`, `lambda`
   - Fichier : `src/backend/features/benchmarks/metrics/temporal_ndcg.py`

2. **Intégration dans BenchmarksService**
   - Méthode helper : `BenchmarksService.calculate_temporal_ndcg()`
   - Import de la métrique dans `features/benchmarks/service.py`
   - Exposition pour réutilisation dans d'autres services

3. **Endpoint API**
   - `POST /api/benchmarks/metrics/ndcg-temporal` - Calcul métrique à la demande
   - Pydantic models pour validation : `RankedItem`, `TemporalNDCGRequest`
   - Retour JSON avec score nDCG@k + métadonnées

4. **Tests complets**
   - 18 tests unitaires dans `tests/backend/features/test_benchmarks_metrics.py`
   - Couverture : cas edge, décroissance temporelle, trade-offs pertinence/fraîcheur
   - Validation paramètres (k, T_days, lambda)
   - Scénarios réalistes (recherche documents)

**Impact:**
- ✅ **Quantification boosts fraîcheur** - Mesure réelle impact ranking temporel
- ✅ **Métrique réutilisable** - Accessible via service pour benchmarks futurs
- ✅ **API externe** - Endpoint pour calcul à la demande
- ✅ **Type-safe** - Type hints complets + validation Pydantic

**Fichiers modifiés:**
- `src/backend/features/benchmarks/service.py` - Import + méthode helper
- `src/backend/features/benchmarks/router.py` - Endpoint POST + Pydantic models
- `src/backend/features/benchmarks/metrics/temporal_ndcg.py` - Métrique complète
- `tests/backend/features/test_benchmarks_metrics.py` - 18 tests

**Référence:** Prompt ÉMERGENCE révision 00298-g8j (Phase P2 complétée)
### 🔧 Corrections

- **Chat Mobile – Composer & Scroll**
  - Décale le footer du chat au-dessus de la barre de navigation portrait pour garder la zone de saisie accessible.
  - Ajoute un padding dynamique côté messages pour éviter les zones mortes sous la bottom nav sur iOS/Android.
  - **Fichiers :** [`chat.css`](src/frontend/features/chat/chat.css)

### 📦 Versioning & Patch Notes

- `src/version.js` & `src/frontend/version.js` — Version `beta-3.1.3`, patch notes mises à jour.
- `package.json` — Synchronisation version npm (`beta-3.1.3`).

---

## [beta-3.1.2] - 2025-10-26

### ✨ Amélioration Qualité

**Refactor Complet Documentation Inter-Agents**

**Problème résolu:** Conflits merge récurrents sur `AGENT_SYNC.md` et `docs/passation.md` (454KB !) lors de travail parallèle des agents.

**Solution implémentée - Structure fichiers séparés par agent:**

1. **Fichiers de synchronisation séparés:**
   - `AGENT_SYNC_CLAUDE.md` ← Claude Code écrit ici
   - `AGENT_SYNC_CODEX.md` ← Codex GPT écrit ici
   - `SYNC_STATUS.md` ← Vue d'ensemble centralisée (index)

2. **Journaux de passation séparés:**
   - `docs/passation_claude.md` ← Journal Claude (48h max, auto-archivé)
   - `docs/passation_codex.md` ← Journal Codex (48h max, auto-archivé)
   - `docs/archives/passation_archive_*.md` ← Archives >48h

3. **Rotation stricte 48h:**
   - Anciennes entrées archivées automatiquement
   - Fichiers toujours légers (<50KB)

**Résultat:**
- ✅ **Zéro conflit merge** sur docs de synchronisation (fichiers séparés)
- ✅ **Meilleure coordination** (chaque agent voit clairement ce que fait l'autre)
- ✅ **Lecture rapide** (SYNC_STATUS.md = 2 min vs 10 min avant)
- ✅ **Rotation auto** (passation.md archivé de 454KB → <20KB)

**Fichiers modifiés:**
- Créés: `SYNC_STATUS.md`, `AGENT_SYNC_CLAUDE.md`, `AGENT_SYNC_CODEX.md`
- Créés: `docs/passation_claude.md`, `docs/passation_codex.md`
- Archivé: `docs/passation.md` (454KB) → `docs/archives/passation_archive_2025-10-01_to_2025-10-26.md`
- Mis à jour: `CLAUDE.md`, `CODEV_PROTOCOL.md`, `CODEX_GPT_GUIDE.md` (nouvelle structure de lecture)

### 📦 Versioning & Patch Notes

- `src/version.js` & `src/frontend/version.js` — Version `beta-3.1.2`, patch notes ajoutées.
- `package.json` — Synchronisation version npm (`beta-3.1.2`).

---

## [beta-3.1.1] - 2025-10-26

### 🔧 Corrections

- **Module Dialogue - Modal de reprise**
  - Attente automatique du chargement des threads pour proposer l'option « Reprendre » quand des conversations existent.
  - Mise à jour dynamique du contenu du modal si les données arrivent après affichage.
  - **Fichiers :** [chat.js](src/frontend/features/chat/chat.js)

### 📦 Versioning & Patch Notes

- `src/version.js` & `src/frontend/version.js` — Version `beta-3.1.1`, entrée patch notes dédiée.
- `package.json` — Synchronisation version npm (`beta-3.1.1`).

## [beta-3.1.0] - 2025-10-26

### 🆕 Fonctionnalités Ajoutées

**1. Système de Webhooks Complet (P3.11)**
- Endpoints REST `/api/webhooks/*` (CRUD + deliveries + stats)
- Événements: thread.created, message.sent, analysis.completed, debate.completed, document.uploaded
- Delivery HTTP POST avec HMAC SHA256 pour sécurité
- Retry automatique 3x avec backoff (5s, 15s, 60s)
- UI complète: Settings > Webhooks (modal, liste, logs, stats)
- Tables BDD: `webhooks` + `webhook_deliveries` (migration 010)

**Fichiers:**
- Backend: [webhooks/router.py](src/backend/features/webhooks/router.py)
- Frontend: [settings-webhooks.js](src/frontend/features/settings/settings-webhooks.js)
- **PR:** #12

**2. Scripts de Monitoring Production**
- Script health check avec JWT auth: [check-prod-health.ps1](scripts/check-prod-health.ps1)
- Vérification endpoint `/ready` avec Bearer token (résout 403)
- Métriques Cloud Run via gcloud (optionnel)
- Logs récents (20 derniers, optionnel)
- Rapport markdown auto-généré dans `reports/prod-health-report.md`
- Détection OS automatique (python/python3)
- Documentation complète: [README_HEALTH_CHECK.md](scripts/README_HEALTH_CHECK.md)

**Fichiers:**
- [scripts/check-prod-health.ps1](scripts/check-prod-health.ps1)
- **PR:** #17

**3. Système de Patch Notes**
- Patch notes centralisées dans `src/version.js`
- Affichage automatique dans module "À propos" (Paramètres)
- Historique des 2 dernières versions visible
- Icônes par type de changement (feature, fix, quality, perf, phase)
- Mise en évidence de la version actuelle

**Fichiers:**
- [src/version.js](src/version.js) - Système centralisé
- [settings-main.js](src/frontend/features/settings/settings-main.js) - Affichage UI

### ✨ Qualité & Performance

**4. Mypy 100% Clean - Type Safety Complet**
- 471 erreurs mypy corrigées → **0 erreurs** restantes
- Type hints complets sur tout le backend Python
- Strict mode mypy activé
- Guide de style mypy intégré: [MYPY_STYLE_GUIDE.md](docs/MYPY_STYLE_GUIDE.md)

**Commits:**
- Batch final: `439f8f4` (471→0 erreurs)
- Documentation: `e9bd1e5`

**5. Bundle Optimization Frontend**
- Lazy loading: Chart.js, jsPDF, PapaParse
- Réduction taille bundle initial
- Amélioration temps de chargement page

**Fichiers:**
- [vite.config.js](vite.config.js) - Config optimisation
- **Commit:** `fa6c87c`

### 🔧 Corrections

**6. Cockpit - 3 Bugs SQL Critiques**
- Bug SQL `no such column: agent` → `agent_id`
- Filtrage session_id trop restrictif → `session_id=None`
- Agents fantômes dans Distribution → whitelist stricte
- Graphiques vides → fetch données + backend metrics

**Fichiers:**
- [cockpit/router.py](src/backend/features/cockpit/router.py)
- **PRs:** #11, #10, #7

**7. Module Documents - Layout Desktop/Mobile**
- Fix layout foireux desktop et mobile
- Résolution problèmes d'affichage et scroll

**Commit:** `a616ae9`

**8. Module Chat - 4 Bugs UI/UX Critiques**
- Modal démarrage corrigé
- Scroll automatique résolu
- Routing réponses agents fixé
- Duplication messages éliminée

**Commits:**
- `bd197d7`, `fdc59a4`, `a9289e2`

**9. Tests - 5 Flaky Tests Corrigés**
- ChromaDB Windows compatibility
- Mocks RAG améliorés
- Stabilité suite de tests

**Commit:** `598d456`

### 📝 Documentation

**10. Harmonisation Documentation Multi-Agents**
- AGENTS.md harmonisé avec CODEV_PROTOCOL.md et CLAUDE.md
- CODEX_SYSTEM_PROMPT.md unifié
- Suppression ARBO-LOCK (obsolète)
- Ajout directives versioning obligatoires

**Commits:**
- `9dfd2f1`, `16dbdc8`, `58e4ede`

**11. Guide Versioning Complet**
- [VERSIONING_GUIDE.md](docs/VERSIONING_GUIDE.md) mis à jour
- Règles d'incrémentation clarifiées
- Workflow de mise à jour documenté

### 🎯 Impact Global

- ✅ **78% features complétées** (18/23) - +4% vs beta-3.0.0
- ✅ **Phase P3 démarrée** (1/4 features done - P3.11 webhooks)
- ✅ **Qualité code maximale** (mypy 100% clean)
- ✅ **Monitoring production** automatisé
- ✅ **Intégrations externes** possibles via webhooks

---

## [beta-2.1.3] - 2025-10-17

### 📧 Guardian Email Reports - Notification Automatique

#### 🆕 Fonctionnalités Ajoutées

**1. Système d'envoi automatique des rapports Guardian par email**
- Email automatique après chaque orchestration Guardian
- Rapports HTML stylisés avec thème ÉMERGENCE (dégradés bleu/noir)
- Version text pour compatibilité
- Destinataire: Admin uniquement (`gonzalefernando@gmail.com`)

**Fichiers créés:**
- [send_guardian_reports_email.py](claude-plugins/integrity-docs-guardian/scripts/send_guardian_reports_email.py) - Script d'envoi automatique
- [README_EMAIL_REPORTS.md](claude-plugins/integrity-docs-guardian/README_EMAIL_REPORTS.md) - Documentation complète (400+ lignes)

**2. Intégration dans les orchestrations Guardian**
- Auto-orchestrator exécute l'envoi en Phase 5
- Master-orchestrator exécute l'envoi en Step 9/9
- Gestion d'erreurs sans bloquer l'orchestration
- Chargement automatique du `.env` (dotenv)

**Fichiers modifiés:**
- [auto_orchestrator.py:145-153](claude-plugins/integrity-docs-guardian/scripts/auto_orchestrator.py#L145-L153) - Intégration Phase 5
- [master_orchestrator.py:322-328](claude-plugins/integrity-docs-guardian/scripts/master_orchestrator.py#L322-L328) - Intégration Step 9

**3. Configuration SMTP complète**
- Variables d'environnement documentées dans `.env.example`
- Support Gmail, Outlook, Amazon SES
- TLS/SSL configurable
- Mot de passe d'application Gmail (sécurisé)

**Fichier modifié:**
- [.env.example:28-36](c:\dev\emergenceV8\.env.example#L28-L36) - Variables SMTP

**4. Contenu des rapports email**

Chaque email contient:
- Badge de statut global (✅ OK, ⚠️ WARNING, 🚨 CRITICAL)
- 6 rapports Guardian complets:
  - **Production Guardian** (prod_report.json) - Santé Cloud Run
  - **Intégrité Neo** (integrity_report.json) - Cohérence backend/frontend
  - **Documentation Anima** (docs_report.json) - Lacunes documentation
  - **Rapport Unifié Nexus** (unified_report.json) - Synthèse
  - **Rapport Global Master** (global_report.json) - Orchestration
  - **Orchestration** (orchestration_report.json) - Résumé exécution
- Statistiques détaillées par rapport (erreurs, warnings, problèmes)
- Top 3 recommandations prioritaires par rapport
- Timestamp de chaque scan
- Design HTML responsive et professionnel

#### ✅ Tests Effectués

- [x] Envoi manuel d'email - Succès
- [x] Orchestration automatique avec email - Succès
- [x] Intégration dans auto_orchestrator - Succès
- [x] Configuration SMTP Gmail validée - Succès
- [x] Réception email confirmée - Succès

#### 📝 Documentation Mise à Jour

**Nouvelle documentation:**
- [README_EMAIL_REPORTS.md](claude-plugins/integrity-docs-guardian/README_EMAIL_REPORTS.md) - Guide complet (400+ lignes)
  - Configuration SMTP détaillée (Gmail, Outlook, SES)
  - Guide d'utilisation (manuel et automatique)
  - Troubleshooting complet
  - Exemples d'automatisation (cron, Windows Task Scheduler)
  - Bonnes pratiques de sécurité

**Documentation mise à jour:**
- [GUARDIAN_SETUP_COMPLETE.md](GUARDIAN_SETUP_COMPLETE.md) - Ajout section "Envoi Automatique par Email"
- [MONITORING_GUIDE.md:502-542](docs/MONITORING_GUIDE.md#L502-L542) - Section Guardian Email Reports
- [.env.example](c:\dev\emergenceV8\.env.example) - Variables SMTP documentées

#### 🎯 Impact

- ✅ Rapports Guardian envoyés automatiquement à l'admin après chaque orchestration
- ✅ Monitoring proactif de la production sans intervention manuelle
- ✅ Email HTML professionnel avec design ÉMERGENCE
- ✅ Support multi-fournisseurs SMTP (Gmail, Outlook, SES)
- ✅ Documentation complète pour configuration et troubleshooting

#### 🚀 Utilisation

**Envoi automatique avec orchestration:**
```bash
python claude-plugins/integrity-docs-guardian/scripts/auto_orchestrator.py
```

**Envoi manuel des derniers rapports:**
```bash
python claude-plugins/integrity-docs-guardian/scripts/send_guardian_reports_email.py
```

**Configuration requise (dans `.env`):**
```env
EMAIL_ENABLED=1
SMTP_HOST=smtp.gmail.com
SMTP_PORT=587
SMTP_USER=admin@example.com
SMTP_PASSWORD=app-password
SMTP_FROM_EMAIL=admin@example.com
SMTP_FROM_NAME=ÉMERGENCE Guardian
SMTP_USE_TLS=1
```

---

## [beta-2.1.2] - 2025-10-17

### 🎉 Corrections Production et Synchronisation Système

#### 📊 Métriques
- **Fonctionnalités complètes** : 14/23 (61%)
- **Phase P1** : Complété (3/3)
- **Version package.json** : `beta-2.1.2`

#### 🔧 Corrections Critiques

**1. Synchronisation Versioning (beta-2.1.2)**
- Correction de la désynchronisation entre version production et code
- Mise à jour automatique dans tous les fichiers source
- Production affichera désormais la bonne version

**Fichiers modifiés** :
- [package.json:4](package.json#L4) - Version mise à jour
- [index.html:186](index.html#L186) - Version UI mise à jour
- [monitoring/router.py:38](src/backend/features/monitoring/router.py#L38) - Healthcheck
- [monitoring/router.py:384](src/backend/features/monitoring/router.py#L384) - System info

**2. Script de Synchronisation Automatique**
- Nouveau script PowerShell pour synchronisation version automatique
- Lit depuis `src/version.js` (source de vérité unique)
- Met à jour 4 fichiers automatiquement
- Mode DryRun pour validation sécurisée

**Fichier créé** :
- [scripts/sync_version.ps1](scripts/sync_version.ps1) - Script de synchronisation

**3. Correction Bug password_must_reset**
- Correction de la boucle infinie de demande de vérification email/reset password
- Membres ne seront plus demandés de réinitialiser leur mot de passe à chaque connexion
- Fix SQL CASE statement dans _upsert_allowlist

**Fichiers modifiés** :
- [auth/service.py:1205](src/backend/features/auth/service.py#L1205) - Fix SQL CASE
- [auth/service.py:998-1003](src/backend/features/auth/service.py#L998-L1003) - UPDATE explicite (change_own_password)
- [auth/service.py:951-956](src/backend/features/auth/service.py#L951-L956) - UPDATE explicite (set_allowlist_password)

**4. Correction Chargement Thread Mobile**
- Thread se charge maintenant automatiquement au retour sur le module chat (mobile)
- Le premier message est pris en compte immédiatement
- Thread activé à chaque affichage du module chat

**Fichier modifié** :
- [app.js:671](src/frontend/core/app.js#L671) - Condition de chargement étendue

**5. Vérification Accès Conversations Archivées**
- Confirmé : les agents ont accès aux conversations archivées via leur mémoire
- Paramètre `include_archived=True` par défaut dans l'API de recherche unifiée
- Recherche mémoire fonctionne sur threads actifs ET archivés

**Fichier vérifié** :
- [memory/router.py:704](src/backend/features/memory/router.py#L704) - Paramètre include_archived

#### ✅ Impact des Corrections

- ✅ Production affiche version correcte (beta-2.1.2 + 61% completion)
- ✅ Membres peuvent utiliser le système sans demandes répétitives de reset password
- ✅ Mobile : thread charge automatiquement au premier affichage du chat
- ✅ Agents ont accès complet à toutes les conversations (actives + archivées)
- ✅ Synchronisation version automatisée pour l'avenir

#### 📝 Documentation Mise à Jour

- [docs/VERSIONING_GUIDE.md](docs/VERSIONING_GUIDE.md) - Guide de versioning (à jour)
- [scripts/sync_version.ps1](scripts/sync_version.ps1) - Script avec documentation intégrée

#### 🔜 Prochaine Étape

**Déploiement Production**
- Build Docker avec version beta-2.1.2
- Déploiement canary sur Google Cloud Run
- Tests sur canary (version, password reset, thread loading)
- Déploiement progressif si tests OK

---

## [beta-1.1.0] - 2025-10-15

### 🎉 P0.1 - Archivage des Conversations (UI)

#### 📊 Métriques
- **Fonctionnalités complètes** : 9/23 (39%) ⬆️ +4%
- **Phase P0** : 33% complété (1/3)
- **Version package.json** : `beta-1.1.0`

#### ✅ Fonctionnalités Ajoutées

**1. Toggle Actifs/Archivés**
- Interface avec deux boutons visuels (Actifs / Archivés)
- État actif avec gradient bleu et indicateur visuel
- Compteurs en temps réel pour chaque vue
- Navigation fluide entre les deux modes

**Fichiers** :
- [threads.js:295-312](src/frontend/features/threads/threads.js#L295-L312) - Template HTML du toggle
- [threads.js:369-392](src/frontend/features/threads/threads.js#L369-L392) - Event listeners
- [threads.js:472-487](src/frontend/features/threads/threads.js#L472-L487) - État visuel du toggle

**2. Fonction de Désarchivage**
- Bouton "Désarchiver" dans le menu contextuel en mode archivé
- API `unarchiveThread()` pour restaurer les conversations
- Mise à jour automatique des compteurs après désarchivage
- Suppression du thread de la liste archivée après désarchivage

**Fichiers** :
- [threads-service.js:144-147](src/frontend/features/threads/threads-service.js#L144-L147) - Fonction API
- [threads.js:1034-1069](src/frontend/features/threads/threads.js#L1034-L1069) - Handler désarchivage
- [threads.js:706-709](src/frontend/features/threads/threads.js#L706-L709) - Event handler menu contextuel

**3. Menu Contextuel Adaptatif**
- Affiche "Archiver" ou "Désarchiver" selon le mode actuel
- Icônes SVG appropriées pour chaque action
- Logique conditionnelle basée sur `viewMode`

**Fichiers** :
- [threads.js:1200-1270](src/frontend/features/threads/threads.js#L1200-L1270) - Rendu du menu contextuel

**4. Compteurs Dynamiques**
- Méthode `updateThreadCounts()` pour récupérer les stats
- Badges avec nombre de threads actifs/archivés
- Mise à jour automatique après archivage/désarchivage
- Affichage dans les boutons du toggle

**Fichiers** :
- [threads.js:489-512](src/frontend/features/threads/threads.js#L489-L512) - Méthode de mise à jour
- [threads.js:500](src/frontend/features/threads/threads.js#L500) - Appel après reload
- [threads.js:1020](src/frontend/features/threads/threads.js#L1020) - Appel après archivage
- [threads.js:1048](src/frontend/features/threads/threads.js#L1048) - Appel après désarchivage

**5. Chargement Conditionnel**
- `reload()` charge les threads actifs ou archivés selon `viewMode`
- Utilise `fetchArchivedThreads()` en mode archivé
- Utilise `fetchThreads()` en mode actif

**Fichiers** :
- [threads.js:514-531](src/frontend/features/threads/threads.js#L514-L531) - Méthode reload avec condition

**6. Styling CSS Complet**
- Styles pour le toggle view avec états actif/inactif
- Badges de compteurs avec background gradient
- Transitions et animations fluides
- Responsive et accessible

**Fichiers** :
- [threads.css:116-177](src/frontend/features/threads/threads.css#L116-L177) - Styles complets

**7. Événement de désarchivage**
- Ajout de `THREADS_UNARCHIVED` dans les constantes
- Émission d'événement lors du désarchivage réussi
- Cohérence avec les autres événements threads

**Fichiers** :
- [constants.js:98](src/frontend/shared/constants.js#L98) - Constante événement

#### 🎯 Acceptance Criteria Remplis

- ✅ Clic droit sur thread → "Archiver" → disparaît de la liste active
- ✅ Onglet "Archives" affiche threads archivés
- ✅ Clic sur "Désarchiver" → thread revient dans actifs
- ✅ Badge compteur "X archivés" visible et mis à jour en temps réel

#### 📝 Documentation Mise à Jour

- [ROADMAP_PROGRESS.md](ROADMAP_PROGRESS.md) - Statut P0.1 complété
- [ROADMAP_OFFICIELLE.md](ROADMAP_OFFICIELLE.md) - Référence phase P0

#### ⏱️ Temps de Développement

- **Estimé** : 1 jour
- **Réel** : ~4 heures
- **Efficacité** : 200% (2x plus rapide que prévu)

#### 🔜 Prochaine Étape

**P0.2 - Graphe de Connaissances Interactif**
- Intégration du composant ConceptGraph
- Onglet "Graphe" dans le Centre Mémoire
- Filtres et interactions (zoom, pan, tooltips)

---

## [beta-1.0.0] - 2025-10-15

### 🎉 État Initial - Version Bêta de Référence

#### 📊 Métriques de Base
- **Fonctionnalités complètes** : 8/23 (35%)
- **Fonctionnalités partielles** : 3/23 (13%)
- **Fonctionnalités manquantes** : 12/23 (52%)
- **Version package.json** : `beta-1.0.0`

#### ✅ Fonctionnalités Principales Implémentées
- Système d'authentification et gestion utilisateurs
- Chat multi-agents (5 agents : Analyste, Généraliste, Créatif, Technique, Éthique)
- Centre Mémoire avec extraction de concepts
- Documentation interactive intégrée
- Interface administrateur (basique)
- Système de tutoriel guidé
- Métriques Prometheus (activées par défaut)
- Gestion des sessions avec notifications inactivité
- Système de versioning bêta établi

#### 📝 Documents de Référence
- [ROADMAP_OFFICIELLE.md](ROADMAP_OFFICIELLE.md) - Roadmap de développement (13 features prévues)
- [ROADMAP_PROGRESS.md](ROADMAP_PROGRESS.md) - Suivi de progression temps réel
- [docs/ROADMAP_README.md](docs/ROADMAP_README.md) - Guide d'utilisation roadmap

#### 🛠️ Stack Technique
- **Frontend** : Vite + Vanilla JS
- **Backend** : FastAPI + Python
- **Base de données** : SQLite
- **Métriques** : Prometheus + Grafana
- **Versioning** : Sémantique (SemVer) - Phase bêta

#### 🔮 Prochaines Versions Prévues
- `beta-1.1.0` : Archivage conversations (UI)
- `beta-1.2.0` : Graphe de connaissances interactif
- `beta-1.3.0` : Export conversations (CSV/PDF)
- `beta-2.0.0` : Phase P1 complète (UX Essentielle)
- `beta-3.0.0` : Phase P2 complète (Administration & Sécurité)
- `beta-4.0.0` : Phase P3 complète (Fonctionnalités Avancées)
- `v1.0.0` : Release Production Officielle (date TBD)

---

## [Non publié] - 2025-10-15

### 📝 Ajouté

#### Mémoire - Feedback Temps Réel Consolidation (V3.8)

**Fonctionnalité** : Barre de progression avec notifications WebSocket pour la consolidation mémoire

**Problème** : Manque total de feedback utilisateur pendant la consolidation (30s-5min d'attente sans retour visuel)

**Solutions implémentées** :

1. **Backend - Événements WebSocket `ws:memory_progress`** ([gardener.py:572-695](src/backend/features/memory/gardener.py#L572-L695))
   - Notification session par session pendant consolidation
   - Phases : `extracting_concepts`, `analyzing_preferences`, `vectorizing`, `completed`
   - Payload : `{current: 2, total: 5, phase: "...", status: "in_progress"}`
   - Message final avec résumé : `{consolidated_sessions: 5, new_items: 23}`

2. **Frontend - Barre de Progression Visuelle** ([memory.js:73-139](src/frontend/features/memory/memory.js#L73-L139))
   - Barre animée avec pourcentage (0-100%)
   - Labels traduits : "Extraction des concepts... (2/5 sessions)"
   - Message final : "✓ Consolidation terminée : 5 sessions, 23 nouveaux items"
   - Auto-masquage après 3 secondes
   - Styles glassmorphism ([memory.css](src/frontend/features/memory/memory.css))

3. **UX - Clarté des Actions** ([memory.js:109-475](src/frontend/features/memory/memory.js#L109-L475))
   - Bouton renommé : "Analyser" → **"Consolider mémoire"**
   - Tooltip explicatif : "Extrait concepts, préférences et faits structurés..."
   - État pendant exécution : "Consolidation..." (bouton désactivé)

4. **Documentation Enrichie**
   - Guide technique : [docs/backend/memory.md](docs/backend/memory.md) - Section 1.0 ajoutée
   - Tutoriel utilisateur : [TUTORIAL_SYSTEM.md](docs/TUTORIAL_SYSTEM.md) - Section 3 enrichie
   - Guide interactif : [tutorialGuides.js](src/frontend/components/tutorial/tutorialGuides.js) - Mémoire détaillée
   - Guide utilisateur beta : [GUIDE_UTILISATEUR_BETA.md](docs/GUIDE_UTILISATEUR_BETA.md) - **NOUVEAU**
   - Guide QA : [memory_progress_qa_guide.md](docs/qa/memory_progress_qa_guide.md) - **NOUVEAU**
   - Rapport d'implémentation : [ameliorations_memoire_15oct2025.md](reports/ameliorations_memoire_15oct2025.md)

**Impact** :
- ✅ Utilisateur voit progression en temps réel
- ✅ Comprend ce que fait la consolidation (tooltip + docs)
- ✅ Sait combien de temps ça prend (~30s-2min)
- ✅ Reçoit confirmation de succès (résumé final)
- ✅ Peut réessayer en cas d'erreur (bouton reste actif)

**Tests recommandés** :
- [ ] Créer 3 conversations (10 messages chacune)
- [ ] Cliquer "Consolider mémoire" dans Centre Mémoire
- [ ] Vérifier barre progression affiche "(1/3)", "(2/3)", "(3/3)"
- [ ] Vérifier message final : "✓ Consolidation terminée : 3 sessions, X items"
- [ ] Vérifier tooltip au survol bouton
- [ ] Tester responsive mobile (barre + tooltip)

**Référence complète** : [Guide QA - memory_progress_qa_guide.md](docs/qa/memory_progress_qa_guide.md) (10 scénarios de test)

---

### 🔧 Corrigé

#### Mémoire - Détection Questions Temporelles et Enrichissement Contexte

**Problème** : Anima ne pouvait pas répondre précisément aux questions temporelles ("Quel jour et à quelle heure avons-nous abordé ces sujets ?")

**Diagnostic** :
- ✅ Rappel des concepts récurrents fonctionnel avec timestamps
- ❌ Contexte temporel non enrichi pour questions explicites sur dates/heures
- ❌ Détection des questions temporelles absente

**Corrections apportées** :

1. **ChatService - Détection Questions Temporelles** ([service.py:1114-1128](src/backend/features/chat/service.py#L1114-L1128))
   - Ajout regex `_TEMPORAL_QUERY_RE` pour détecter les questions temporelles
   - Patterns : "quand", "quel jour", "quelle heure", "à quelle heure", "quelle date"
   - Support multilingue (FR/EN)

2. **ChatService - Enrichissement Contexte Historique** ([service.py:1130-1202](src/backend/features/chat/service.py#L1130-L1202))
   - Nouvelle fonction `_build_temporal_history_context()`
   - Récupération des 20 derniers messages du thread avec timestamps
   - Format : `**[15 oct à 3h08] Toi :** Aperçu du message...`
   - Injection dans le contexte RAG sous section "### Historique récent de cette conversation"

3. **ChatService - Intégration dans le flux RAG** ([service.py:1697-1709](src/backend/features/chat/service.py#L1697-L1709))
   - Détection automatique des questions temporelles
   - Enrichissement proactif du `recall_context` si détection positive
   - Fallback élégant si erreur

**Impact** :
- Anima peut maintenant répondre précisément avec dates et heures exactes
- Amélioration de la cohérence temporelle des réponses
- Meilleure exploitation de la mémoire à long terme

**Tests effectués** :
- [x] Tests unitaires créés (12 tests, 100% passés)
- [x] Détection questions temporelles FR/EN validée
- [x] Formatage dates en français validé ("15 oct à 3h08")
- [x] Workflow complet d'intégration testé
- [x] Backend démarre sans erreur
- [x] Code source vérifié et conforme

**Tests en production effectués** :
- [x] Question temporelle en production avec Anima ✅
- [x] Vérification logs `[TemporalQuery]` en conditions réelles ✅
- [x] Validation enrichissement avec 4 concepts consolidés ✅
- [ ] Test consolidation Memory Gardener avec authentification

**Résultat Test Production (2025-10-15 04:11)** :
- Question: "Quand avons-nous parlé de mon poème fondateur? (dates et heures précises)"
- Réponse Anima: "le 5 octobre à 14h32 et le 8 octobre à 09h15" ✅
- Log backend: `[TemporalHistory] Contexte enrichi: 20 messages + 4 concepts consolidés` ✅
- Performance: 4.84s total (recherche ChromaDB + LLM) ✅

**Documentation Tests** :
- [test_temporal_query.py](tests/backend/features/chat/test_temporal_query.py) - Suite de tests unitaires (12/12 passés)
- [test_results_temporal_memory_2025-10-15.md](reports/test_results_temporal_memory_2025-10-15.md) - Rapport tests unitaires
- [test_production_temporal_memory_2025-10-15.md](reports/test_production_temporal_memory_2025-10-15.md) - Rapport test production ✅

**Correction Post-Validation (Fix Bug 0 Concepts Consolidés)** :

4. **ChatService - Enrichissement avec Mémoire Consolidée** ([service.py:1159-1188](src/backend/features/chat/service.py#L1159-L1188))
   - Ajout recherche sémantique dans `emergence_knowledge` (ChromaDB)
   - Récupération des 5 concepts consolidés les plus pertinents
   - Extraction `timestamp`, `summary`, `type` depuis métadonnées
   - Format : `**[14 oct à 4h30] Mémoire (concept) :** Résumé...`

5. **ChatService - Fusion Chronologique** ([service.py:1190-1266](src/backend/features/chat/service.py#L1190-L1266))
   - Combinaison messages thread + concepts consolidés
   - Tri chronologique automatique (du plus ancien au plus récent)
   - Distinction visuelle thread vs. mémoire consolidée
   - Log: `[TemporalHistory] Contexte enrichi: X messages + Y concepts consolidés`

**Impact de la correction** :
- ✅ Questions temporelles fonctionnent aussi pour conversations archivées/consolidées
- ✅ Exemple: "Quand avons-nous parlé de mon poème fondateur?" → Dates précises même si archivé
- ✅ Vue chronologique complète (récent + ancien consolidé)

**Documentation Correction** :
- [fix_temporal_consolidated_memory_2025-10-15.md](reports/fix_temporal_consolidated_memory_2025-10-15.md) - Analyse et solution détaillée

---

#### Memory Gardener - Isolation User ID

**Problème** : Erreur lors de la consolidation mémoire : "user_id est obligatoire pour accéder aux threads"

**Correction** :

1. **MemoryGardener - Appel get_thread_any()** ([gardener.py:669-671](src/backend/features/memory/gardener.py#L669-L671))
   - Remplacement de `get_thread()` par `get_thread_any()`
   - Passage du paramètre `user_id` en kwarg
   - Fallback gracieux si user_id non disponible

**Impact** :
- Consolidation mémoire fonctionnelle
- Respect des règles d'isolation user_id
- Logs plus clairs en cas d'erreur

---

## [Non publié] - 2025-10-10

### 🔧 Corrigé

#### Cockpit - Tracking des Coûts LLM

**Problème** : Les coûts et tokens pour Gemini et Anthropic (Claude) étaient enregistrés à $0.00 avec 0 tokens, alors que les requêtes étaient bien effectuées.

**Diagnostic** :
- ✅ OpenAI : 101 entrées, $0.21, 213k tokens → Fonctionnel
- ❌ Gemini : 29 entrées, $0.00, 0 tokens → Défaillant
- ❌ Anthropic : 26 entrées, $0.00, 0 tokens → Défaillant

**Corrections apportées** :

1. **Gemini - Format count_tokens()** ([llm_stream.py:164-178](src/backend/features/chat/llm_stream.py#L164-L178))
   - Correction du format d'entrée (string concaténé au lieu de liste)
   - Ajout de logs détaillés avec `exc_info=True`
   - Même correction pour input et output tokens

2. **Anthropic - Logs détaillés** ([llm_stream.py:283-286](src/backend/features/chat/llm_stream.py#L283-L286))
   - Remplacement de `except Exception: pass` par des logs détaillés
   - Ajout de warnings si `usage` est absent
   - Stack trace complète des erreurs

3. **Tous les providers - Uniformisation des logs** ([llm_stream.py](src/backend/features/chat/llm_stream.py))
   - Logs détaillés pour OpenAI (lignes 139-144)
   - Logs détaillés pour Gemini (lignes 224-229)
   - Logs détaillés pour Anthropic (lignes 277-282)
   - Format uniforme : `[Provider] Cost calculated: $X.XXXXXX (model=XXX, input=XXX tokens, output=XXX tokens, pricing_input=$X.XXXXXXXX/token, pricing_output=$X.XXXXXXXX/token)`

**Impact** :
- Correction de la sous-estimation des coûts (~70% du volume réel)
- Meilleure traçabilité des coûts dans les logs
- Cockpit affiche désormais des valeurs réelles

**Documentation** :
- [COCKPIT_COSTS_FIX_FINAL.md](docs/cockpit/COCKPIT_COSTS_FIX_FINAL.md) - Guide complet des corrections
- [COCKPIT_ROADMAP_FIXED.md](docs/cockpit/COCKPIT_ROADMAP_FIXED.md) - Feuille de route complète
- [COCKPIT_GAP1_FIX_SUMMARY.md](docs/cockpit/COCKPIT_GAP1_FIX_SUMMARY.md) - Résumé Gap #1

**Tests requis** :
- [ ] Conversation avec Gemini (3 messages minimum)
- [ ] Conversation avec Claude (2 messages minimum)
- [ ] Vérification logs backend (`grep "Cost calculated"`)
- [ ] Vérification BDD (`python check_db_simple.py`)
- [ ] Vérification cockpit (Tokens > 0, Coûts > $0.00)

---

### 📝 Ajouté

#### Scripts de Diagnostic

1. **check_db_simple.py** - Analyse rapide de la base de données
   - Compte les messages, coûts, sessions, documents
   - Analyse les coûts par modèle
   - Détection automatique des problèmes (coûts à $0.00)
   - Affiche les 5 entrées de coûts les plus récentes

2. **check_cockpit_data.py** - Diagnostic complet du cockpit
   - Analyse par période (aujourd'hui, semaine, mois)
   - Détection spécifique des problèmes Gemini (Gap #1)
   - Calcul des tokens moyens par message
   - Résumé avec recommandations

**Usage** :
```bash
# Diagnostic rapide
python check_db_simple.py

# Diagnostic complet (nécessite UTF-8)
python check_cockpit_data.py
```

---

### 📚 Documentation

#### Cockpit - Guides Complets

1. **[COCKPIT_ROADMAP_FIXED.md](docs/cockpit/COCKPIT_ROADMAP_FIXED.md)**
   - État des lieux complet (85% fonctionnel)
   - 3 Gaps identifiés avec solutions détaillées
   - Plan d'action (Phase 0-3, 4h total)
   - Scripts de validation et tests E2E
   - Critères de succès mesurables

2. **[COCKPIT_GAP1_FIX_SUMMARY.md](docs/cockpit/COCKPIT_GAP1_FIX_SUMMARY.md)**
   - Résumé des corrections Gap #1 (logs améliorés)
   - Exemples de sortie de logs
   - Guide de validation étape par étape
   - Checklist de validation

3. **[COCKPIT_COSTS_FIX_FINAL.md](docs/cockpit/COCKPIT_COSTS_FIX_FINAL.md)**
   - Diagnostic complet du problème de coûts
   - Corrections détaillées (Gemini + Anthropic)
   - Guide de test et validation
   - Section debugging avec tests manuels
   - Tableau avant/après les corrections

4. **[COCKPIT_GAPS_AND_FIXES.md](docs/cockpit/COCKPIT_GAPS_AND_FIXES.md)** (existant)
   - Analyse initiale du cockpit
   - Backend infrastructure (85% opérationnel)
   - 3 Gaps critiques identifiés
   - Plan Sprint 0 Cockpit (1-2 jours)

---

## [1.0.0] - 2025-10-10 (Phase P1.2 + P0)

### 🚀 Déployé

**Révision** : `emergence-app-p1-p0-20251010-040147`
**Image Tag** : `p1-p0-20251010-040147`
**Statut** : ✅ Active (100%)

### Ajouté
- Préférences utilisateur persistées
- Consolidation threads archivés
- Queue async pour la mémoire

### Documentation
- [2025-10-10-deploy-p1-p0.md](docs/deployments/2025-10-10-deploy-p1-p0.md)

---

## [0.9.0] - 2025-10-09 (Phase P1 Mémoire)

### 🚀 Déployé

**Révision** : `emergence-app-p1memory`
**Image Tag** : `deploy-p1-20251009-094822`
**Statut** : ✅ Active (100%)

### Ajouté
- Queue async pour la mémoire
- Système de préférences utilisateur
- Instrumentation Prometheus pour mémoire

### Documentation
- [2025-10-09-deploy-p1-memory.md](docs/deployments/2025-10-09-deploy-p1-memory.md)

---

## [0.8.0] - 2025-10-09 (Cockpit Phase 3)

### 🚀 Déployé

**Révision** : `emergence-app-phase3b`
**Image Tag** : `cockpit-phase3-20251009-073931`
**Statut** : ✅ Active (100%)

### Corrigé
- Timeline SQL queries optimisées
- Cockpit Phase 3 redéployé

### Documentation
- [2025-10-09-deploy-cockpit-phase3.md](docs/deployments/2025-10-09-deploy-cockpit-phase3.md)

---

## [0.7.0] - 2025-10-09 (Prometheus Phase 3)

### 🚀 Déployé

**Révision** : `emergence-app-metrics001`
**Image Tag** : `deploy-20251008-183707`
**Statut** : ✅ Active (100%)

### Ajouté
- Activation `CONCEPT_RECALL_METRICS_ENABLED`
- Routage 100% Prometheus Phase 3
- Métriques Concept Recall

### Documentation
- [2025-10-09-activation-metrics-phase3.md](docs/deployments/2025-10-09-activation-metrics-phase3.md)

---

## [0.6.0] - 2025-10-08 (Phase 2 Performance)

### 🚀 Déployé

**Révision** : `emergence-app-00274-m4w`
**Image Tag** : `deploy-20251008-121131`
**Statut** : ⏸️ Archived

### Ajouté
- Neo analysis optimisé
- Cache mémoire amélioré
- Débats parallèles
- Health checks + métriques Prometheus

### Documentation
- [2025-10-08-cloud-run-revision-00274.md](docs/deployments/2025-10-08-cloud-run-revision-00274.md)

---

## [0.5.0] - 2025-10-08 (UI Fixes)

### 🚀 Déployé

**Révision** : `emergence-app-00270-zs6`
**Image Tag** : `deploy-20251008-082149`
**Statut** : ⏸️ Archived

### Corrigé
- Menu mobile confirmé
- Harmonisation UI cockpit/hymne

---

## [0.4.0] - 2025-10-06 (Agents & UI Refresh)

### 🚀 Déployé

**Révision** : `emergence-app-00268-9s8`
**Image Tag** : `deploy-20251006-060538`
**Statut** : ⏸️ Archived

### Ajouté
- Personnalités agents améliorées
- Module documentation
- Interface responsive

---

## [0.3.0] - 2025-10-05 (Audit Fixes)

### 🚀 Déployé

**Révision** : `emergence-app-00266-jc4`
**Image Tag** : `deploy-20251005-123837`
**Statut** : ⏸️ Archived

### Corrigé
- 13 corrections issues de l'audit
- Score qualité : 87.5 → 95/100

### Documentation
- [2025-10-05-audit-fixes-deployment.md](docs/deployments/)

---

## [0.2.0] - 2025-10-04 (Métriques & Settings)

### 🚀 Déployé

**Révision** : `emergence-app-00265-xxx`
**Image Tag** : `deploy-20251004-205347`
**Statut** : ⏸️ Archived

### Ajouté
- Système de métriques Prometheus
- Module Settings (préférences utilisateur)

---

## Légende

- 🚀 **Déployé** : Déployé en production (Cloud Run)
- 🔧 **Corrigé** : Corrections de bugs
- 📝 **Ajouté** : Nouvelles fonctionnalités
- 📚 **Documentation** : Mises à jour documentation
- ⚠️ **Déprécié** : Fonctionnalités dépréciées
- 🗑️ **Supprimé** : Fonctionnalités supprimées
- 🔒 **Sécurité** : Corrections de sécurité

---

## Versions à Venir

### [Prochainement] - Gap #2 : Métriques Prometheus Coûts

**Priorité** : P1
**Estimation** : 2-3 heures

**Objectifs** :
- Instrumenter `cost_tracker.py` avec métriques Prometheus
- Ajouter 7 métriques (Counter + Histogram + Gauge)
- Background task pour mise à jour des gauges (5 min)
- Configurer alertes Prometheus (budget dépassé)

**Référence** : [COCKPIT_ROADMAP_FIXED.md - Phase 2](docs/cockpit/COCKPIT_ROADMAP_FIXED.md#phase-2--métriques-prometheus-2-3-heures-)

---

### [Prochainement] - Gap #3 : Tests E2E Cockpit

**Priorité** : P2
**Estimation** : 30 minutes

**Objectifs** :
- Tests conversation complète (3 providers)
- Validation affichage cockpit
- Validation API `/api/dashboard/costs/summary`
- Tests seuils d'alerte (vert/jaune/rouge)

---

## Contributeurs

- Claude Code (Anthropic) - Assistant IA
- Équipe Emergence

---

**Dernière mise à jour** : 2025-10-10
<|MERGE_RESOLUTION|>--- conflicted
+++ resolved
@@ -12,7 +12,6 @@
 
 ## [beta-3.3.21] - 2025-10-31
 
-<<<<<<< HEAD
 ### 🔥 FIX CRITIQUE - Fix allowlist overwrite FINAL - Merge intelligent Firestore
 
 #### 🐞 Correctifs Critiques
@@ -65,7 +64,6 @@
 4. **Sync to Firestore avec merge intelligent** → Lit Firestore [admin, user1, user2, user3], merge avec DB locale [admin], écrit [admin, user1, user2, user3]
 5. **Les comptes manuels (user1, user2, user3) sont PRÉSERVÉS** 🎉
 
-=======
 ### 🔧 Fix bouton TTS mobile disparu + Synchronisation desktop/mobile
 
 #### 🐞 Correctifs Critiques
@@ -93,7 +91,6 @@
 - `package.json` - Version beta-3.3.21
 - `CHANGELOG.md` - Ajout entrée beta-3.3.21
 
->>>>>>> 5be52042
 ---
 
 ## [beta-3.3.20] - 2025-10-31
