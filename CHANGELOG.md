# 📦 CHANGELOG - EMERGENCE V8

> **Suivi de versions et évolutions du projet**
>
> Format de versioning : `beta-X.Y.Z` jusqu'à la release V1.0.0
> - **X (Major)** : Phases complètes (P0, P1, P2, P3) / Changements majeurs
> - **Y (Minor)** : Nouvelles fonctionnalités / Features individuelles
> - **Z (Patch)** : Corrections de bugs / Améliorations mineures
>
> Le format est basé sur [Keep a Changelog](https://keepachangelog.com/fr/1.0.0/),
> et ce projet adhère au [Versioning Sémantique](https://semver.org/lang/fr/).

<<<<<<< HEAD
## [beta-3.3.20] - 2025-10-31

### 🔧 Patch notes TTS & modal stabilisés

#### 🐞 Correctifs

- **Structure PATCH_NOTES corrigée** – Réinstaure un tableau valide côté backend pour empêcher `vite build` de planter après le merge beta-3.3.19.
- **Synchronisation backend/frontend** – Aligne les patch notes et supprime le doublon `CURRENT_RELEASE.name` afin que l'UI "À propos" n'affiche plus de texte incohérent.
- **Versioning aligné** – Met à jour `package.json` et `package-lock.json` en `beta-3.3.20` pour tracer clairement le hotfix de persistance Firestore.

#### 🧪 Tests

- `npm run build`
- `npm run test`

---

## [beta-3.3.19] - 2025-10-31

### 🔧 Réactivation snapshot Firestore allowlist Cloud Run

#### 🐞 Correctifs Critiques

- **Snapshot Firestore réactivé** - Les YAML `stable-service` et `canary-service` ré-exportent `AUTH_ALLOWLIST_SNAPSHOT_*` pour que `AuthService` persiste l'allowlist dans Firestore après chaque ajout/suppression.
- **Service account restauré** - Les révisions Cloud Run tournent à nouveau avec `firestore-sync@emergence-469005.iam.gserviceaccount.com`, garantissant les permissions `datastore.user` requises pour Firestore.

#### ✨ Qualité

- **Persistences garanties** - Les emails ajoutés depuis le cockpit admin survivent aux nouvelles révisions sans passer par `AUTH_ALLOWLIST_SEED`.

#### 📁 Fichiers Modifiés

- `stable-service.yaml`, `canary-service.yaml` - Service account Firestore + variables d'environnement snapshot réactivées.
- `src/version.js`, `src/frontend/version.js`, `package.json` - Version bump beta-3.3.19.
- `CHANGELOG.md` - Entrée détaillée beta-3.3.19.
=======
## [beta-3.3.19] - 2025-10-31

### 🔧 Fix modal reprise conversation - Évite affichage intempestif après choix utilisateur

#### 🐞 Correctifs Critiques

- **Modal ne réapparaît plus en boucle** - Le modal de reprise de conversation ne s'affiche plus de manière intempestive après que l'utilisateur ait déjà fait son choix (reprendre ou nouvelle conversation)
- **Événements auth ne déclenchent plus le modal inutilement** - Les événements `auth:restored` et `auth:login:success` qui pouvaient être émis plusieurs fois ne réaffichent plus le modal si un thread actif valide existe déjà
- **Fix race condition flags** - `_prepareConversationPrompt()` vérifie maintenant si un thread actif valide existe avant de réinitialiser les flags (`_shouldForceModal`, `_initialModalChecked`, etc.)

#### ✨ Qualité

- **Vérification thread valide** - Nouvelle logique dans `_prepareConversationPrompt()` qui vérifie : thread ID existe + données chargées + pas archivé
- **Logs de debug améliorés** - Messages de log plus clairs pour tracer les appels de modal et comprendre pourquoi il s'affiche ou non
- **Meilleure UX** - L'utilisateur n'est plus harcelé par un modal qui réapparaît constamment alors qu'il a déjà choisi

#### 📁 Fichiers Modifiés

- `src/frontend/features/chat/chat.js` - Fix logique modal reprise conversation
- `src/version.js`, `src/frontend/version.js`, `package.json` - Version beta-3.3.19
- `CHANGELOG.md` - Ajout entrée beta-3.3.19

#### 🎯 Impact

- **UX améliorée significativement** - Plus de frustration utilisateur avec modal intempestif
- **Logique auth plus robuste** - Les événements auth multiples n'interfèrent plus avec l'état du chat
- **Code plus maintenable** - Logique de décision centralisée et claire
### 🔊 TTS toggle header + Voix par agent + Auto-play silencieux

#### 🆕 Nouvelles Fonctionnalités

- **Bouton toggle TTS dans header** - Nouveau bouton dans le header du module Dialogue (à côté du RAG) pour activer/désactiver la synthèse vocale des réponses des agents
- **Voix personnalisées par agent** - Chaque agent a sa propre voix ElevenLabs distinctive (Anima féminine, Neo/Nexus masculins différents)
- **Auto-play silencieux** - Les réponses sont automatiquement lues quand TTS activé, sans player audio visible

#### ✨ Qualité

- **Mapping voice_id backend** - API /api/voice/tts accepte agent_id optionnel pour sélection voix dynamique
- **Architecture propre** - Refactor complet système TTS avec cleanup automatique URLs blob

#### 🐞 Correctifs

- **Suppression player audio flottant** - Le lecteur visible qui ne disparaissait pas a été remplacé par audio invisible
- **Suppression bouton Écouter** - Boutons redondants supprimés (toggle global dans header suffit)

#### 📁 Fichiers Modifiés

- Backend: `voice/models.py`, `voice/service.py`, `voice/router.py`, `containers.py`
- Frontend: `chat/chat-ui.js`, `chat/chat.js`
- Versioning: `src/version.js`, `src/frontend/version.js`, `package.json`, `CHANGELOG.md`

#### 🎯 Impact

- UX vocale fluide (toggle ON/OFF simple)
- Immersion accrue (voix uniques par agent)
- Performance (pas de DOM pollution, cleanup propre)
>>>>>>> 203bec11

---

## [beta-3.3.18] - 2025-10-31

### 🔧 Fix Voice DI container leak - Réutilise app.state container

#### 🐞 Correctifs Critiques

- **Fix memory leak critique** - L'endpoint REST `/api/voice/tts` créait un nouveau `ServiceContainer()` à chaque appel au lieu de réutiliser le container singleton `app.state.service_container`
- **Sockets httpx leakés** - Chaque requête TTS instanciait un nouveau `httpx.AsyncClient` qui n'était jamais fermé par le shutdown hook de l'application, causant un leak de sockets/tasks sous charge
- **État partagé bypassé** - Le nouveau container ignorait tout état partagé avec le reste de l'app (sessions, cache, métriques)

#### ✨ Qualité

- **Pattern DI unifié** - `_ensure_voice_service_rest(request: Request)` utilise maintenant `request.app.state.service_container` exactement comme `_ensure_voice_service(websocket: WebSocket)` pour le WebSocket
- **Review Codex appliquée** - Correctif appliqué suite à review de Codex GPT qui a détecté le problème de DI avant merge vers main

#### 📁 Fichiers Modifiés

- `src/backend/features/voice/router.py` - Fix DI container (import Request + utilise app.state)
- `src/version.js`, `src/frontend/version.js`, `package.json` - Version beta-3.3.18
- `CHANGELOG.md` - Ajout entrée beta-3.3.18

#### 🎯 Impact

- **Performance améliorée** - Plus de leak de sockets, les connexions httpx sont réutilisées et fermées proprement
- **Stabilité production** - Évite épuisement de file descriptors sous charge soutenue
- **Code maintenable** - Pattern DI cohérent entre REST et WebSocket

---

## [beta-3.3.17] - 2025-10-31

### 🔧 Fix Voice TTS - Auth token + SVG icon cohérent

#### 🐞 Correctifs

- **Fix authentification TTS** - Le bouton Écouter utilisait le mauvais nom de clé localStorage (`'authToken'` au lieu de `'emergence.id_token'`), causait erreur 401 Unauthorized sur tous les appels TTS
- **Utilisation de getIdToken()** - Import de la fonction auth officielle depuis `core/auth.js` qui gère correctement le token JWT (sessionStorage + localStorage + normalisation)
- **Fix Response format** - L'api-client parse automatiquement JSON, mais TTS nécessite Response brute pour `.blob()`. Solution: appel `fetch()` direct avec token JWT

#### ✨ Qualité

- **Icône speaker cohérente** - SVG refait avec `stroke-linecap="round"`, `stroke-linejoin="round"`, `fill="none"` pour matcher exactement le design des autres icônes (copy, sources, etc.)
- **Endpoints voice fonctionnels** - TTS maintenant 100% opérationnel avec auth correcte + streaming MP3 + player audio

#### 📁 Fichiers Modifiés

- `src/frontend/features/chat/chat-ui.js` - Fix auth token + SVG icon
- `src/version.js`, `src/frontend/version.js`, `package.json` - Version beta-3.3.17
- `CHANGELOG.md` - Ajout entrée beta-3.3.17

#### 🎯 Impact

- **Fonctionnalité voice complètement opérationnelle** - Les utilisateurs peuvent maintenant réellement écouter les messages d'agents (pas seulement voir l'icône)
- **UX cohérente** - Icône speaker alignée avec le design system de l'app

---

## [beta-3.3.16] - 2025-10-31

### 🎙️ Voice Agents with ElevenLabs TTS

#### ✨ Nouvelles Fonctionnalités

- **Voix des agents avec ElevenLabs** - Les messages d'agents peuvent maintenant être écoutés via TTS (Text-to-Speech) de haute qualité avec voix française naturelle
- **Bouton Écouter sur chaque message** - Un bouton speaker apparaît automatiquement sur tous les messages d'agents pour générer l'audio à la demande
- **Player audio flottant** - Le player audio apparaît en bas à droite avec contrôles HTML5 natifs (play/pause/volume/timeline) pour une UX propre et non-intrusive
- **API REST TTS** - Endpoint `POST /api/voice/tts` pour générer de l'audio à partir de n'importe quel texte (streaming MP3 direct depuis ElevenLabs)
- **WebSocket vocal** - Endpoint `WS /api/voice/ws/{agent_name}` pour interaction vocale complète (STT Whisper → LLM → TTS) - non encore utilisé par l'UI

#### 🏗️ Architecture

- **VoiceService backend** - Service complet avec méthodes `transcribe_audio()` (Whisper) et `synthesize_speech()` (ElevenLabs)
- **Configuration centralisée** - Clés API, voice ID (`ohItIVrXTBI80RrUECOD`) et model ID (`eleven_multilingual_v2`) configurés via `.env`
- **Router voice monté** - Routes REST et WebSocket exposées via `/api/voice/*` dans `main.py`
- **Dependency Injection** - VoiceService intégré dans containers.py avec httpx.AsyncClient et ChatService

#### 📁 Fichiers Modifiés

- `src/backend/features/voice/router.py` - Ajout endpoint REST `/tts` + WebSocket `/ws/{agent_name}`
- `src/backend/containers.py` - Fix valeurs par défaut ElevenLabs (voice ID + model ID)
- `src/backend/main.py` - Montage VOICE_ROUTER avec prefix `/api/voice`
- `src/frontend/features/chat/chat-ui.js` - Bouton Écouter + handler `_handleListenMessage()` + player audio flottant
- `src/version.js` - Version beta-3.3.16 + patch notes
- `src/frontend/version.js` - Synchronisation version
- `package.json` - Version beta-3.3.16

#### 🎯 Impact

- **UX immersive** - Les utilisateurs peuvent maintenant écouter les réponses des agents au lieu de seulement les lire
- **Accessibilité** - Permet aux utilisateurs malvoyants ou en situation de multitâche d'interagir avec les agents
- **Voix naturelle** - ElevenLabs `eleven_multilingual_v2` offre une qualité vocale supérieure aux TTS standards
- **Infrastructure voice réutilisable** - Base solide pour futures features (STT, conversation vocale complète, voice cloning)

## [beta-3.3.15] - 2025-10-31

### 🛠️ Large document upload timeout fix

#### 🐞 Correctifs

- **Upload gros documents résolu** - Documents avec beaucoup de lignes causaient un timeout Cloud Run (limite 10 min) pendant parsing + chunking + vectorisation
- **Messages d'erreur explicites** - Frontend affiche le détail exact de l'erreur serveur (taille, chunks, limite)
- **Cleanup automatique** - Document rejeté = fichier et DB supprimés proprement

#### ✨ Qualité

- **Limites strictes** : 50MB max par fichier, 5000 chunks max total, 1000 chunks vectorisés (réduit de 2048)
- **Vectorisation optimisée** - Limite réduite pour rester sous timeout Cloud Run 10 min
- **Vérification avant écriture** - Taille vérifiée en mémoire avant écriture disque

#### 📁 Fichiers Modifiés

- `src/backend/features/documents/service.py`
- `src/frontend/features/documents/documents.js`
- `src/version.js`, `src/frontend/version.js`, `package.json`, `CHANGELOG.md`

---

## [beta-3.3.13] - 2025-10-30

### 🧪 Auth token test bundler compatibility

#### 🛠️ Maintenance

- Renommage de `src/frontend/core/__tests__/auth.normalize-token.test.js` en `.test.mjs` pour rester full ESM et éviter que Vite interprète la suite comme module CommonJS lors des builds CI.
- Synchronisation des références (`CHANGELOG`, `AGENT_SYNC_CODEX`, `docs/passation_codex`) vers le nouveau chemin pour garder la documentation alignée.
- Incrément de version `beta-3.3.13` (backend, frontend, package.json) avec patch notes mises à jour.

#### 🧪 Tests

- `npm run build`
- `npm test -- src/frontend/core/__tests__/auth.normalize-token.test.mjs`

#### 📁 Fichiers Modifiés

- `src/frontend/core/__tests__/auth.normalize-token.test.mjs`
- `src/version.js`
- `src/frontend/version.js`
- `package.json`
- `CHANGELOG.md`
- `AGENT_SYNC_CODEX.md`
- `docs/passation_codex.md`

---

## [beta-3.3.12] - 2025-10-30

### 🔄 Auth session continuity

#### 🐞 Correctifs

- `normalizeToken` accepte désormais les tokens JWT paddés (`=`) et continue de purger les valeurs corrompues afin que le handshake WebSocket reçoive toujours un jeton valide.
- `StateManager.resetForSession()` respecte `preserveAuth.isAuthenticated` et le client WebSocket transmet ce flag pour éviter les prompts `auth:missing` juste après la création d’un thread.
- `refreshSessionRole()` réaffirme `auth.hasToken` et `auth.isAuthenticated` après chaque ping backend, ce qui empêche les déconnexions instantanées une fois l’app chargée.
## [beta-3.3.12] - 2025-10-30

### 📦 Bundle analyzer ESM compatibility

#### 🐞 Correctifs

- Chargement du plugin `rollup-plugin-visualizer` via `import()` dynamique pour respecter le mode ESM de Node >= 20 et éviter l'erreur `ERR_REQUIRE_ESM` lors des builds CI.
- Conversion de `vite.config.js` en configuration asynchrone permettant d'insérer l'analyseur uniquement quand `ANALYZE_BUNDLE=1` sans impacter les builds standards.
- Gestion des erreurs avec un avertissement clair lorsque le plugin est absent ou incompatible afin de laisser le pipeline poursuivre sans crash.

#### 🧪 Tests

- `npm run build`
- `npm test`

#### 📁 Fichiers Modifiés

- `src/frontend/core/auth.js`
- `src/frontend/core/state-manager.js`
- `src/frontend/core/websocket.js`
- `src/frontend/main.js`
- `src/frontend/core/__tests__/auth.normalize-token.test.js`
- `vite.config.js`
- `src/version.js`
- `src/frontend/version.js`
- `package.json`
- `CHANGELOG.md`

---

## [beta-3.3.11] - 2025-10-30

### 🔒 Auth handshake stabilization

#### 🐞 Correctifs

- Normalisation stricte des tokens (`Bearer`, `token=`, guillemets) avant persistance pour éviter les valeurs corrompues en storage et les connexions WebSocket rejetées (code 4401).
- Purge automatique des entrées invalides dans `sessionStorage`/`localStorage` et validation via regex JWT pour ne transmettre que des tokens valides au handshake.
- Réinitialisation explicite de `auth.isAuthenticated` lors d’un changement de session et bascule à `true` après un login réussi afin que le module Chat ne relance plus les prompts avant authentification.

#### 🧠 UI / State

- Marqueur `auth.isAuthenticated` synchronisé dans le `StateManager`, le badge d’état et les listeners afin que les modules puissent détecter immédiatement la fin de l’auth flow.
- Gestionnaire de stockage cross-onglets fiabilisé : réutilise la normalisation de token pour éviter de repropager des valeurs partielles et relance proprement `handleTokenAvailable`.

#### 🧪 Tests

- `npm run build`
- `npm test`

#### 📁 Fichiers Modifiés

- `src/frontend/core/auth.js`
- `src/frontend/core/state-manager.js`
- `src/frontend/main.js`
- `src/version.js`
- `src/frontend/version.js`
- `package.json`
- `CHANGELOG.md`

---

## [beta-3.3.10] - 2025-10-30

### 🔧 Sync script compatibility fix

#### 🛠️ Tooling

- Le script `scripts/sync_version.ps1` lit désormais l’objet `CURRENT_RELEASE` (version, nom, date) et ne plante plus lorsque `VERSION` n’est plus une chaîne littérale.
- Sortie console enrichie : résumé des fichiers réellement modifiés et prise en charge complète du mode dry-run.

#### 🧪 Tests

- `npm run build`
- `npm test`

#### 📁 Fichiers Modifiés

- `scripts/sync_version.ps1`
- `src/version.js`
- `src/frontend/version.js`
- `package.json`

---

## [beta-3.3.9] - 2025-10-29

### 🧰 Version manifest merge fix

#### 🔧 Correctifs

- Nettoyage des fusions simultanées sur `src/version.js` et `src/frontend/version.js` : suppression des clefs dupliquées qui faisaient planter le build Vite (`Expected ',' got 'version'`).
- Harmonisation des patch notes et du changelog pour refléter correctement les versions 3.3.7 et 3.3.8 sans doublons.

#### 🧪 Tests

- `npm run build`

#### 📁 Fichiers Modifiés

- `src/version.js`
- `src/frontend/version.js`
- `package.json`
- `CHANGELOG.md`

---

## [beta-3.3.8] - 2025-10-29

### ⚙️ Document chunk throttling & warnings

#### 🔧 Correctifs

- Les uploads volumineux (logs, exports massifs) n’envoient plus des milliers de chunks d’un coup : batching configurable et limite dure à 2048 chunks avec avertissement.
- Les ré-indexations suppriment et reconstruisent l’index par lots, en respectant le même garde-fou pour éviter les timeouts Cloud Run.
- Les routes `/documents/upload` et `/documents/{id}/reindex` retournent désormais `indexed_chunks` / `total_chunks` ainsi qu’un warning même en cas de succès.

#### ✨ UX

- Le module Documents affiche un toast d’avertissement si la vectorisation est partielle (upload ou ré-indexation), tout en conservant le succès de l’opération.

### 🛡️ Document upload resilience when vector store offline

#### 🔧 Correctifs

- Les uploads et ré-indexations de documents n’échouent plus lorsque le vector store passe en mode READ-ONLY : le backend stocke le fichier, marque le document en « erreur » et remonte un avertissement exploitable par l’UI.
- Les notifications frontend détectent désormais les vectorisations partielles pour prévenir l’utilisateur sans masquer l’upload réussi.

#### 🧪 Tests

- `tests/backend/features/test_documents_vector_resilience.py::test_process_upload_with_chunk_limit`
- `tests/backend/features/test_documents_vector_resilience.py::test_process_upload_when_vector_store_unavailable`
- `ruff check src/backend/`
- `pytest tests/backend/`
- `npm run build`

#### 📁 Fichiers Modifiés

- `src/backend/features/documents/service.py`
- `src/backend/features/documents/router.py`
- `src/frontend/features/documents/documents.js`
- `tests/backend/features/test_documents_vector_resilience.py`
- `src/version.js`
- `src/frontend/version.js`
- `package.json`
- `CHANGELOG.md`

---

## [beta-3.3.7] - 2025-10-29

### 🔧 Cross-agent opinion routing fix

#### 🗂️ Expérience conversationnelle

- Les réponses d’opinion sont désormais affichées dans la conversation de l’agent évalué (ex. avis d’Anima sur Nexus → fil de Nexus).
- Fallback de routage : si la source est absente, l’agent cible est utilisé avant de replier sur le reviewer pour éviter toute perte.
- Nettoyage des commentaires et ajustement des tests pour refléter le comportement attendu sur les buckets.

#### 📁 Fichiers Modifiés

- `src/frontend/features/chat/chat.js`
- `src/frontend/features/chat/__tests__/chat-opinion.flow.test.js`
- `src/version.js`
- `src/frontend/version.js`
- `package.json`
- `CHANGELOG.md`

#### ✅ Tests

- `npm run build`
- `npm run test`

---

## [beta-3.3.6] - 2025-10-29

### ✨ About module metrics refresh & genesis timeline fix

#### 🔢 Statistiques synchronisées

- Module **À propos** enrichi avec des compteurs à jour : 139 fichiers Python backend, 95 fichiers JavaScript frontend, 503 fonctions de test Pytest, 48 dépendances Python et 10 packages Node (prod/dev).
- Ajout d’un indicateur loc (`~45k backend / ~43k frontend`) et de la date réelle des premiers prototypes LLM (2022).
- Cartes Frontend/Backend alignées avec les services actifs (Benchmarks, Usage Analytics, Guardian, Voice).

#### 🔧 Correctifs

- Calcul `featuresDisplay` basé sur la progression réelle (18/23 • 78%) et réutilisation côté documentation (suppression du recalcul manuel).
- Nettoyage des warnings d’icônes (icônes harmonisées pour toutes les cartes modules).
- Chronologie de la genèse corrigée : les expérimentations LLM démarrent en 2022 (plus 2024).

#### 📚 Documentation

- `docs/story-genese-emergence.md` documente l’arrivée des IA conversationnelles dès 2022 et ajoute le contexte pré-2024.

#### 📁 Fichiers Modifiés

- `src/frontend/features/settings/settings-about.js`
- `src/frontend/features/settings/settings-about.css`
- `src/frontend/core/version-display.js`
- `src/frontend/version.js`
- `src/version.js`
- `docs/story-genese-emergence.md`
- `package.json`
- `CHANGELOG.md`

#### ✅ Tests

- `npm run build`

---

## [beta-3.3.5] - 2025-10-28

### 🔧 Setup Firestore Snapshot - Infrastructure Sync Allowlist Automatique

#### 🏗️ Infrastructure

**1. Firestore Activé - Backup Persistant Allowlist**
- Firestore activé en mode natif région `europe-west1` (identique Cloud Run)
- Base de données : `(default)` (créée 2025-08-20)
- Collection : `auth_config` / Document : `allowlist`
- Backup persistant des entrées allowlist (active + révoquées)

**2. Service Account Dédié**
- Service account : `firestore-sync@emergence-469005.iam.gserviceaccount.com`
- Rôles attachés :
  - `roles/datastore.user` - Accès lecture/écriture Firestore
  - `roles/secretmanager.secretAccessor` - Accès secrets GCP
  - `roles/iam.serviceAccountTokenCreator` - Génération tokens courts
  - `roles/artifactregistry.reader` - Pull images Docker
  - `roles/logging.logWriter` - Écriture logs

**3. Cloud Run Service Account Basculé**
- Ancien : `486095406755-compute@developer.gserviceaccount.com`
- Nouveau : `firestore-sync@emergence-469005.iam.gserviceaccount.com`
- Permet accès Firestore natif avec permissions minimales (principe moindre privilège)

**4. Document Firestore Initialisé**
- Script : `scripts/init_firestore_snapshot.py` (créé)
- 1 entrée active : `gonzalefernando@gmail.com` (admin)
- 0 entrée révoquée
- Dernière mise à jour : 2025-10-28T13:12:18

#### 📝 Synchronisation Automatique

**Comportement :**
- Au démarrage app : Restauration entrées allowlist depuis Firestore (si manquantes en local)
- Chaque modification allowlist (ajout, suppression, password, 2FA) : Sauvegarde auto vers Firestore
- Firestore = source de vérité persistante pour allowlist

**Logs attendus :**
- Restauration : `"Allowlist snapshot restored X entrie(s) from Firestore."`
- Échec sync : `"Allowlist snapshot sync failed (reason): error"`

#### 📁 Fichiers Modifiés

- [stable-service.yaml:28](stable-service.yaml#L28) - Service account `firestore-sync@emergence-469005.iam.gserviceaccount.com`

#### 📁 Fichiers Créés

- [scripts/init_firestore_snapshot.py](scripts/init_firestore_snapshot.py) - Script init/vérification document Firestore

#### ✅ Tests

- [x] Firestore activé - Mode natif `europe-west1` ✅
- [x] Service account créé avec rôles ✅
- [x] Cloud Run redéployé avec nouveau service account ✅
- [x] Document Firestore initialisé (1 admin entry) ✅
- [x] App healthy - `/ready` retourne `{"ok":true}` ✅

#### 🎯 Impact

- ✅ Backup persistant allowlist (survit redéploiements)
- ✅ Permissions minimales (principe moindre privilège)
- ✅ Infrastructure GCP-native (pas de clé JSON à gérer)

---

## [beta-3.3.0] - 2025-10-27

### 🌐 PWA Mode Hors Ligne Complet (P3.10) ✅

#### 🆕 Fonctionnalités Ajoutées

**1. Progressive Web App (PWA) - Mode Offline Complet**
- Application installable sur mobile/desktop (manifest.webmanifest)
- Service Worker avec stratégie cache-first pour assets critiques
- Stockage offline des conversations récentes (IndexedDB - 30 snapshots max)
- Système outbox pour messages créés offline
- Synchronisation automatique au retour en ligne
- Indicateur visuel "Mode hors ligne" dans l'UI
- Toast notifications (connexion perdue/rétablie)

**Fichiers créés (Codex GPT 80%):**
- [public/manifest.webmanifest](public/manifest.webmanifest) - Config PWA (nom, icônes, thème, orientation)
- [public/sw.js](public/sw.js) - Service Worker (cache shell, network-first navigation)
- [src/frontend/features/pwa/offline-storage.js](src/frontend/features/pwa/offline-storage.js) - Gestion IndexedDB (snapshots + outbox)
- [src/frontend/features/pwa/sync-manager.js](src/frontend/features/pwa/sync-manager.js) - Coordination online/offline + sync
- [src/frontend/styles/pwa.css](src/frontend/styles/pwa.css) - Styles indicateur offline

**Fichiers modifiés:**
- [src/frontend/main.js:23,945](src/frontend/main.js#L23) - Intégration OfflineSyncManager au bootstrap
- [index.html:8](index.html#L8) - Lien manifest PWA
- [public/](public/) - Dossier créé pour assets statiques copiés par Vite

**2. Fix Build Vite (Claude Code 20%)**
- Déplacement sw.js et manifest.webmanifest vers public/ pour copie auto dans dist/
- Résolution problème: Service Worker non accessible en prod (404)
- Build testé: sw.js et manifest.webmanifest maintenant dans dist/ ✅

#### ✅ Tests Effectués

- [x] Build frontend - npm run build ✅ (sw.js + manifest copiés dans dist/)
- [x] Service Worker enregistrable ✅
- [x] Manifest PWA valide ✅ (icônes, thème, orientation)
- [x] Ruff check backend ✅ All checks passed
- [ ] Test manuel offline → conversations dispo → online → sync (À faire en local/prod)

#### 📝 Specifications PWA

**Manifest:**
- Nom: "EMERGENCE V8" / "Emergence"
- Thème: #38bdf8 (bleu ÉMERGENCE), Background: #0b1120 (dark)
- Icônes: 192x192 (maskable), 512x512 (png + webp)
- Orientation: any (portrait préféré selon contexte mobile)

**Service Worker:**
- Cache shell: 17 fichiers critiques (main.js, core, styles, icônes)
- Stratégie navigation: Network-first avec fallback index.html
- Stratégie assets: Cache-first avec mise à jour en arrière-plan
- Cache name: `emergence-shell-v1`

**Offline Storage (IndexedDB):**
- Base: `emergence-offline` v1
- Store snapshots: 30 threads max avec messages (200 msg/thread)
- Store outbox: Messages créés offline (auto-flush au retour online)
- Fallback mémoire si IndexedDB indisponible

**Sync Manager:**
- Détection online/offline automatique (navigator.onLine + events)
- Hydratation snapshots au démarrage si offline
- Flush outbox automatique (750ms delay après reconnexion)
- Toast notifications configurables (showToast: true)

#### 🎯 Impact

- ✅ **PWA installable** - Bouton "Installer" dans navigateur (Chrome, Edge, Safari)
- ✅ **Conversations offline** - 30 threads récents accessibles sans connexion
- ✅ **Messages offline** - Créés localement, synchronisés au retour online
- ✅ **UX améliorée** - Indicateur offline visible, transitions smooth
- ✅ **Performance** - Cache shell = chargement instant offline

#### 🚀 Utilisation

**Installation PWA:**
1. Ouvrir l'app dans navigateur (Chrome/Edge/Safari)
2. Cliquer "Installer" dans barre d'adresse ou menu
3. Icône ajoutée sur bureau/menu démarrer

**Mode offline:**
1. Déconnecter réseau (WiFi/4G/Ethernet off)
2. Ouvrir l'app → 30 dernières conversations disponibles
3. Messages créés enregistrés localement (outbox)
4. Reconnecter → Sync automatique en 750ms

**Dev local:**
```bash
npm run build   # Build avec sw.js et manifest
npm run dev     # Dev server (PWA fonctionnel en HTTPS/localhost)
```

#### 📊 Métriques

- **Phase P3 Features:** 1/4 (25%) → 2/4 (50%) avec PWA ✅
- **Progression globale:** 17/23 (74%) → 18/23 (78%)
- **Temps développement:** 4 jours estimés → 1 jour réel (80% Codex + 20% Claude fix)

#### 🤝 Collaboration Multi-Agents

- **Codex GPT (80%):** Création complète PWA (sw.js, manifest, offline-storage, sync-manager, intégration main.js, styles)
- **Claude Code (20%):** Fix build Vite (déplacement fichiers public/, test build, versioning, docs)

#### 🔗 Références

- [PWA Checklist](https://web.dev/pwa-checklist/) - Best practices PWA
- [Service Worker API](https://developer.mozilla.org/en-US/docs/Web/API/Service_Worker_API) - Documentation MDN
- [IndexedDB API](https://developer.mozilla.org/en-US/docs/Web/API/IndexedDB_API) - Stockage offline
## [beta-3.2.2] - 2025-10-27

### ✅ Qualité & Maintenance

**Configuration Email Officielle - emergence.app.ch@gmail.com**

Migration du compte email système vers le compte officiel `emergence.app.ch@gmail.com` avec configuration SMTP Gmail complète.

**Changements:**

1. **Configuration SMTP Gmail**
   - Compte: `emergence.app.ch@gmail.com`
   - App Password Gmail configuré: `lubmqvvmxubdqsxm`
   - SMTP: `smtp.gmail.com:587` avec TLS activé
   - Utilisé pour: Password reset, Guardian reports, Beta invitations
   - **Fichiers:** [`.env`](.env), [`.env.example`](.env.example)

2. **Script de test email**
   - Nouveau script: `scripts/test/test_email_config.py`
   - Valide configuration SMTP avec envoi de test
   - Affiche diagnostic complet (host, port, user, password, TLS)
   - Fix encoding UTF-8 pour console Windows (emojis supportés)
   - **Fichier:** [`scripts/test/test_email_config.py`](scripts/test/test_email_config.py)

3. **Documentation mise à jour**
   - `.env.example` synchronisé avec nouvelle config
   - Commentaires explicites sur usage (password reset, Guardian, beta)
   - **Fichier:** [`.env.example`](.env.example)

**Impact:**
- ✅ Email professionnel dédié au projet ÉMERGENCE
- ✅ Séparation compte personnel vs. compte app
- ✅ Configuration testée et validée (envoi test réussi)
- ✅ Script de validation reproductible

**Fichiers modifiés:**
- `.env` - Configuration email officielle
- `.env.example` - Documentation config
- `scripts/test/test_email_config.py` - Script de test créé
- `src/version.js` - Version beta-3.2.2
- `src/frontend/version.js` - Synchronisation version
- `package.json` - Version beta-3.2.2

---

## [beta-3.2.1] - 2025-10-26

### 🆕 Fonctionnalités Ajoutées

**Module "À Propos" - Changelog Enrichi avec 5 Dernières Révisions Détaillées**

Enrichissement majeur du module "À propos" créé en beta-3.2.0. Le changelog affiche désormais les **5 dernières versions avec le contenu COMPLET du CHANGELOG.md**, au lieu des bullet points courts.

**Changements:**

1. **Export `FULL_CHANGELOG` dans `src/version.js`**
   - Structure JavaScript complète des 5 dernières versions
   - Chaque version contient: `version`, `date`, `title`, `description`, `sections[]`
   - Chaque section contient: `type` (features/fixes/quality/impact/files), `title`, `items[]`
   - Chaque item contient: `title`, `description`, `file` (optionnel)
   - **Fichiers:** [`src/version.js`](src/version.js), [`src/frontend/version.js`](src/frontend/version.js)

2. **Refonte `renderChangelog()` dans `settings-about.js`**
   - Utilise `FULL_CHANGELOG` au lieu de `PATCH_NOTES` (13 versions courtes)
   - Affichage structuré avec titre version, description, sections détaillées
   - Nouvelles méthodes: `renderChangelogSection()`, `renderChangelogSectionItems()`
   - **Fichier:** [`settings-about.js`](src/frontend/features/settings/settings-about.js)

3. **Styles CSS enrichis**
   - 16 nouvelles classes CSS pour affichage détaillé
   - Badges `badge-impact` et `badge-files` (orange, gris)
   - Cartes détaillées avec icônes, titres, descriptions, fichiers
   - Listes simples pour sections Impact/Files
   - Cartes détaillées pour sections Features/Fixes/Quality
   - **Fichier:** [`settings-about.css`](src/frontend/features/settings/settings-about.css)

**Fichiers modifiés:**
- `src/version.js` - Export `FULL_CHANGELOG` (5 versions)
- `src/frontend/version.js` - Synchronisation
- `src/frontend/features/settings/settings-about.js` - Refonte renderChangelog()
- `src/frontend/features/settings/settings-about.css` - 16 classes CSS enrichies
- `package.json` - Version beta-3.2.1
- `CHANGELOG.md` - Entrée beta-3.2.1

### 🔧 Corrections

**Fix Critique - Orientation Lock Desktop**

Correction du bug d'affichage desktop qui forçait le mode mobile portrait sur certains écrans.

**Problème:**
- La fonction `isMobileViewport()` utilisait `Math.min(width, height) <= 900` au lieu de vérifier la largeur uniquement
- Sur desktop avec petite résolution (ex: 1366x768), le côté minimum (768px) était considéré comme mobile
- En mode landscape → overlay "Tourne ton appareil" affiché → application inutilisable sur desktop

**Solution:**
- Changé la détection pour vérifier `window.innerWidth <= 960` uniquement
- Correspond maintenant au breakpoint CSS `--orientation-lock-max-width: 960px`
- Desktop landscape n'est plus considéré comme viewport mobile

**Fichier modifié:**
- [`src/frontend/main.js`](src/frontend/main.js) - Fonction `isMobileViewport()` ligne 407-415

**Impact Global:**
- ✅ **Détails complets** - Utilisateurs voient toutes les sections du CHANGELOG.md (Features, Impact, Files)
- ✅ **Contexte technique** - Descriptions longues, fichiers modifiés, contexte complet
- ✅ **Meilleure lisibilité** - Sections séparées avec badges colorés, icônes, cards
- ✅ **5 dernières versions** - Focus sur les révisions récentes (au lieu de 13 versions courtes)
- ✅ **Desktop utilisable** - Fix critique orientation lock qui bloquait certains écrans desktop

---

## [beta-3.2.0] - 2025-10-26

### 🆕 Fonctionnalités Ajoutées

**Nouveau Module "À Propos" dans Paramètres**

Ajout d'un module complet dédi é à l'affichage des informations de version, du changelog enrichi et des crédits du projet.

**Fonctionnalités:**

1. **Onglet "À propos" dans Paramètres**
   - Navigation dédiée avec icône et description
   - Intégration complète dans le module Settings
   - **Fichier:** [`settings-main.js`](src/frontend/features/settings/settings-main.js)

2. **Affichage Changelog Enrichi**
   - Historique de 13 versions (de beta-1.0.0 à beta-3.2.0)
   - Classement automatique par type de changement (Phase, Nouveauté, Qualité, Performance, Correction)
   - Badges colorés pour chaque type avec compteurs
   - Mise en évidence de la version actuelle
   - **Fichier:** [`settings-about.js`](src/frontend/features/settings/settings-about.js)

3. **Section Informations Système**
   - Version actuelle avec badges (Phase, Progression, Fonctionnalités)
   - Grille d'informations (Date build, Version, Phase, Progression)
   - Logo ÉMERGENCE avec design moderne
   - **Fichier:** [`settings-about.js:renderVersionInfo()`](src/frontend/features/settings/settings-about.js)

4. **Section Modules Installés**
   - Affichage des 15 modules actifs
   - Grille responsive avec icônes et versions
   - Statut actif pour chaque module
   - **Fichier:** [`settings-about.js:renderModules()`](src/frontend/features/settings/settings-about.js)

5. **Section Crédits & Remerciements**
   - Informations développeur principal
   - Remerciements spéciaux (Marem ❤️)
   - Technologies clés avec tags interactifs
   - Description écosystème Guardian
   - Footer avec contact et copyright
   - **Fichier:** [`settings-about.js:renderCredits()`](src/frontend/features/settings/settings-about.js)

6. **Design & UX**
   - Style glassmorphism cohérent avec le reste de l'application
   - Animations fluides et transitions
   - Responsive mobile/desktop
   - Badges et tags colorés par catégorie
   - **Fichier:** [`settings-about.css`](src/frontend/features/settings/settings-about.css)

7. **Enrichissement Historique Versions**
   - Extension de 5 à 13 versions affichées dans `src/version.js`
   - Ajout de toutes les versions depuis beta-1.0.0
   - Détails complets pour chaque version (date, type, description)
   - **Fichiers:** [`src/version.js`](src/version.js), [`src/frontend/version.js`](src/frontend/version.js)

**Fichiers modifiés:**
- `src/frontend/features/settings/settings-about.js` (créé - 350 lignes)
- `src/frontend/features/settings/settings-about.css` (créé - 550 lignes)
- `src/frontend/features/settings/settings-main.js` (import module, onglet, chargement)
- `src/version.js` (version beta-3.2.0 + 13 versions historique)
- `src/frontend/version.js` (synchronisation version)
- `package.json` (version beta-3.2.0)
- `CHANGELOG.md` (entrée beta-3.2.0)

**Impact:**
- ✅ **Transparence complète** - Utilisateurs voient tout l'historique des évolutions
- ✅ **Documentation intégrée** - Changelog accessible directement dans l'app
- ✅ **Crédits visibles** - Reconnaissance du développement et des technologies
- ✅ **UX moderne** - Design glassmorphism avec animations et badges colorés

---

## [beta-3.1.3] - 2025-10-26

### ✨ Nouvelle Fonctionnalité

**Métrique nDCG@k Temporelle - Évaluation Ranking avec Fraîcheur**

Implémentation d'une métrique d'évaluation interne pour mesurer l'impact des boosts de fraîcheur et entropie dans le moteur de ranking ÉMERGENCE V8.

**Fonctionnalités:**

1. **Métrique nDCG@k temporelle (`ndcg_time_at_k`)**
   - Formule : `DCG^time@k = Σ (2^rel_i - 1) * exp(-λ * Δt_i) / log2(i+1)`
   - Pénalisation exponentielle selon la fraîcheur des documents
   - Paramètres configurables : `k`, `T_days`, `lambda`
   - Fichier : `src/backend/features/benchmarks/metrics/temporal_ndcg.py`

2. **Intégration dans BenchmarksService**
   - Méthode helper : `BenchmarksService.calculate_temporal_ndcg()`
   - Import de la métrique dans `features/benchmarks/service.py`
   - Exposition pour réutilisation dans d'autres services

3. **Endpoint API**
   - `POST /api/benchmarks/metrics/ndcg-temporal` - Calcul métrique à la demande
   - Pydantic models pour validation : `RankedItem`, `TemporalNDCGRequest`
   - Retour JSON avec score nDCG@k + métadonnées

4. **Tests complets**
   - 18 tests unitaires dans `tests/backend/features/test_benchmarks_metrics.py`
   - Couverture : cas edge, décroissance temporelle, trade-offs pertinence/fraîcheur
   - Validation paramètres (k, T_days, lambda)
   - Scénarios réalistes (recherche documents)

**Impact:**
- ✅ **Quantification boosts fraîcheur** - Mesure réelle impact ranking temporel
- ✅ **Métrique réutilisable** - Accessible via service pour benchmarks futurs
- ✅ **API externe** - Endpoint pour calcul à la demande
- ✅ **Type-safe** - Type hints complets + validation Pydantic

**Fichiers modifiés:**
- `src/backend/features/benchmarks/service.py` - Import + méthode helper
- `src/backend/features/benchmarks/router.py` - Endpoint POST + Pydantic models
- `src/backend/features/benchmarks/metrics/temporal_ndcg.py` - Métrique complète
- `tests/backend/features/test_benchmarks_metrics.py` - 18 tests

**Référence:** Prompt ÉMERGENCE révision 00298-g8j (Phase P2 complétée)
### 🔧 Corrections

- **Chat Mobile – Composer & Scroll**
  - Décale le footer du chat au-dessus de la barre de navigation portrait pour garder la zone de saisie accessible.
  - Ajoute un padding dynamique côté messages pour éviter les zones mortes sous la bottom nav sur iOS/Android.
  - **Fichiers :** [`chat.css`](src/frontend/features/chat/chat.css)

### 📦 Versioning & Patch Notes

- `src/version.js` & `src/frontend/version.js` — Version `beta-3.1.3`, patch notes mises à jour.
- `package.json` — Synchronisation version npm (`beta-3.1.3`).

---

## [beta-3.1.2] - 2025-10-26

### ✨ Amélioration Qualité

**Refactor Complet Documentation Inter-Agents**

**Problème résolu:** Conflits merge récurrents sur `AGENT_SYNC.md` et `docs/passation.md` (454KB !) lors de travail parallèle des agents.

**Solution implémentée - Structure fichiers séparés par agent:**

1. **Fichiers de synchronisation séparés:**
   - `AGENT_SYNC_CLAUDE.md` ← Claude Code écrit ici
   - `AGENT_SYNC_CODEX.md` ← Codex GPT écrit ici
   - `SYNC_STATUS.md` ← Vue d'ensemble centralisée (index)

2. **Journaux de passation séparés:**
   - `docs/passation_claude.md` ← Journal Claude (48h max, auto-archivé)
   - `docs/passation_codex.md` ← Journal Codex (48h max, auto-archivé)
   - `docs/archives/passation_archive_*.md` ← Archives >48h

3. **Rotation stricte 48h:**
   - Anciennes entrées archivées automatiquement
   - Fichiers toujours légers (<50KB)

**Résultat:**
- ✅ **Zéro conflit merge** sur docs de synchronisation (fichiers séparés)
- ✅ **Meilleure coordination** (chaque agent voit clairement ce que fait l'autre)
- ✅ **Lecture rapide** (SYNC_STATUS.md = 2 min vs 10 min avant)
- ✅ **Rotation auto** (passation.md archivé de 454KB → <20KB)

**Fichiers modifiés:**
- Créés: `SYNC_STATUS.md`, `AGENT_SYNC_CLAUDE.md`, `AGENT_SYNC_CODEX.md`
- Créés: `docs/passation_claude.md`, `docs/passation_codex.md`
- Archivé: `docs/passation.md` (454KB) → `docs/archives/passation_archive_2025-10-01_to_2025-10-26.md`
- Mis à jour: `CLAUDE.md`, `CODEV_PROTOCOL.md`, `CODEX_GPT_GUIDE.md` (nouvelle structure de lecture)

### 📦 Versioning & Patch Notes

- `src/version.js` & `src/frontend/version.js` — Version `beta-3.1.2`, patch notes ajoutées.
- `package.json` — Synchronisation version npm (`beta-3.1.2`).

---

## [beta-3.1.1] - 2025-10-26

### 🔧 Corrections

- **Module Dialogue - Modal de reprise**
  - Attente automatique du chargement des threads pour proposer l'option « Reprendre » quand des conversations existent.
  - Mise à jour dynamique du contenu du modal si les données arrivent après affichage.
  - **Fichiers :** [chat.js](src/frontend/features/chat/chat.js)

### 📦 Versioning & Patch Notes

- `src/version.js` & `src/frontend/version.js` — Version `beta-3.1.1`, entrée patch notes dédiée.
- `package.json` — Synchronisation version npm (`beta-3.1.1`).

## [beta-3.1.0] - 2025-10-26

### 🆕 Fonctionnalités Ajoutées

**1. Système de Webhooks Complet (P3.11)**
- Endpoints REST `/api/webhooks/*` (CRUD + deliveries + stats)
- Événements: thread.created, message.sent, analysis.completed, debate.completed, document.uploaded
- Delivery HTTP POST avec HMAC SHA256 pour sécurité
- Retry automatique 3x avec backoff (5s, 15s, 60s)
- UI complète: Settings > Webhooks (modal, liste, logs, stats)
- Tables BDD: `webhooks` + `webhook_deliveries` (migration 010)

**Fichiers:**
- Backend: [webhooks/router.py](src/backend/features/webhooks/router.py)
- Frontend: [settings-webhooks.js](src/frontend/features/settings/settings-webhooks.js)
- **PR:** #12

**2. Scripts de Monitoring Production**
- Script health check avec JWT auth: [check-prod-health.ps1](scripts/check-prod-health.ps1)
- Vérification endpoint `/ready` avec Bearer token (résout 403)
- Métriques Cloud Run via gcloud (optionnel)
- Logs récents (20 derniers, optionnel)
- Rapport markdown auto-généré dans `reports/prod-health-report.md`
- Détection OS automatique (python/python3)
- Documentation complète: [README_HEALTH_CHECK.md](scripts/README_HEALTH_CHECK.md)

**Fichiers:**
- [scripts/check-prod-health.ps1](scripts/check-prod-health.ps1)
- **PR:** #17

**3. Système de Patch Notes**
- Patch notes centralisées dans `src/version.js`
- Affichage automatique dans module "À propos" (Paramètres)
- Historique des 2 dernières versions visible
- Icônes par type de changement (feature, fix, quality, perf, phase)
- Mise en évidence de la version actuelle

**Fichiers:**
- [src/version.js](src/version.js) - Système centralisé
- [settings-main.js](src/frontend/features/settings/settings-main.js) - Affichage UI

### ✨ Qualité & Performance

**4. Mypy 100% Clean - Type Safety Complet**
- 471 erreurs mypy corrigées → **0 erreurs** restantes
- Type hints complets sur tout le backend Python
- Strict mode mypy activé
- Guide de style mypy intégré: [MYPY_STYLE_GUIDE.md](docs/MYPY_STYLE_GUIDE.md)

**Commits:**
- Batch final: `439f8f4` (471→0 erreurs)
- Documentation: `e9bd1e5`

**5. Bundle Optimization Frontend**
- Lazy loading: Chart.js, jsPDF, PapaParse
- Réduction taille bundle initial
- Amélioration temps de chargement page

**Fichiers:**
- [vite.config.js](vite.config.js) - Config optimisation
- **Commit:** `fa6c87c`

### 🔧 Corrections

**6. Cockpit - 3 Bugs SQL Critiques**
- Bug SQL `no such column: agent` → `agent_id`
- Filtrage session_id trop restrictif → `session_id=None`
- Agents fantômes dans Distribution → whitelist stricte
- Graphiques vides → fetch données + backend metrics

**Fichiers:**
- [cockpit/router.py](src/backend/features/cockpit/router.py)
- **PRs:** #11, #10, #7

**7. Module Documents - Layout Desktop/Mobile**
- Fix layout foireux desktop et mobile
- Résolution problèmes d'affichage et scroll

**Commit:** `a616ae9`

**8. Module Chat - 4 Bugs UI/UX Critiques**
- Modal démarrage corrigé
- Scroll automatique résolu
- Routing réponses agents fixé
- Duplication messages éliminée

**Commits:**
- `bd197d7`, `fdc59a4`, `a9289e2`

**9. Tests - 5 Flaky Tests Corrigés**
- ChromaDB Windows compatibility
- Mocks RAG améliorés
- Stabilité suite de tests

**Commit:** `598d456`

### 📝 Documentation

**10. Harmonisation Documentation Multi-Agents**
- AGENTS.md harmonisé avec CODEV_PROTOCOL.md et CLAUDE.md
- CODEX_SYSTEM_PROMPT.md unifié
- Suppression ARBO-LOCK (obsolète)
- Ajout directives versioning obligatoires

**Commits:**
- `9dfd2f1`, `16dbdc8`, `58e4ede`

**11. Guide Versioning Complet**
- [VERSIONING_GUIDE.md](docs/VERSIONING_GUIDE.md) mis à jour
- Règles d'incrémentation clarifiées
- Workflow de mise à jour documenté

### 🎯 Impact Global

- ✅ **78% features complétées** (18/23) - +4% vs beta-3.0.0
- ✅ **Phase P3 démarrée** (1/4 features done - P3.11 webhooks)
- ✅ **Qualité code maximale** (mypy 100% clean)
- ✅ **Monitoring production** automatisé
- ✅ **Intégrations externes** possibles via webhooks

---

## [beta-2.1.3] - 2025-10-17

### 📧 Guardian Email Reports - Notification Automatique

#### 🆕 Fonctionnalités Ajoutées

**1. Système d'envoi automatique des rapports Guardian par email**
- Email automatique après chaque orchestration Guardian
- Rapports HTML stylisés avec thème ÉMERGENCE (dégradés bleu/noir)
- Version text pour compatibilité
- Destinataire: Admin uniquement (`gonzalefernando@gmail.com`)

**Fichiers créés:**
- [send_guardian_reports_email.py](claude-plugins/integrity-docs-guardian/scripts/send_guardian_reports_email.py) - Script d'envoi automatique
- [README_EMAIL_REPORTS.md](claude-plugins/integrity-docs-guardian/README_EMAIL_REPORTS.md) - Documentation complète (400+ lignes)

**2. Intégration dans les orchestrations Guardian**
- Auto-orchestrator exécute l'envoi en Phase 5
- Master-orchestrator exécute l'envoi en Step 9/9
- Gestion d'erreurs sans bloquer l'orchestration
- Chargement automatique du `.env` (dotenv)

**Fichiers modifiés:**
- [auto_orchestrator.py:145-153](claude-plugins/integrity-docs-guardian/scripts/auto_orchestrator.py#L145-L153) - Intégration Phase 5
- [master_orchestrator.py:322-328](claude-plugins/integrity-docs-guardian/scripts/master_orchestrator.py#L322-L328) - Intégration Step 9

**3. Configuration SMTP complète**
- Variables d'environnement documentées dans `.env.example`
- Support Gmail, Outlook, Amazon SES
- TLS/SSL configurable
- Mot de passe d'application Gmail (sécurisé)

**Fichier modifié:**
- [.env.example:28-36](c:\dev\emergenceV8\.env.example#L28-L36) - Variables SMTP

**4. Contenu des rapports email**

Chaque email contient:
- Badge de statut global (✅ OK, ⚠️ WARNING, 🚨 CRITICAL)
- 6 rapports Guardian complets:
  - **Production Guardian** (prod_report.json) - Santé Cloud Run
  - **Intégrité Neo** (integrity_report.json) - Cohérence backend/frontend
  - **Documentation Anima** (docs_report.json) - Lacunes documentation
  - **Rapport Unifié Nexus** (unified_report.json) - Synthèse
  - **Rapport Global Master** (global_report.json) - Orchestration
  - **Orchestration** (orchestration_report.json) - Résumé exécution
- Statistiques détaillées par rapport (erreurs, warnings, problèmes)
- Top 3 recommandations prioritaires par rapport
- Timestamp de chaque scan
- Design HTML responsive et professionnel

#### ✅ Tests Effectués

- [x] Envoi manuel d'email - Succès
- [x] Orchestration automatique avec email - Succès
- [x] Intégration dans auto_orchestrator - Succès
- [x] Configuration SMTP Gmail validée - Succès
- [x] Réception email confirmée - Succès

#### 📝 Documentation Mise à Jour

**Nouvelle documentation:**
- [README_EMAIL_REPORTS.md](claude-plugins/integrity-docs-guardian/README_EMAIL_REPORTS.md) - Guide complet (400+ lignes)
  - Configuration SMTP détaillée (Gmail, Outlook, SES)
  - Guide d'utilisation (manuel et automatique)
  - Troubleshooting complet
  - Exemples d'automatisation (cron, Windows Task Scheduler)
  - Bonnes pratiques de sécurité

**Documentation mise à jour:**
- [GUARDIAN_SETUP_COMPLETE.md](GUARDIAN_SETUP_COMPLETE.md) - Ajout section "Envoi Automatique par Email"
- [MONITORING_GUIDE.md:502-542](docs/MONITORING_GUIDE.md#L502-L542) - Section Guardian Email Reports
- [.env.example](c:\dev\emergenceV8\.env.example) - Variables SMTP documentées

#### 🎯 Impact

- ✅ Rapports Guardian envoyés automatiquement à l'admin après chaque orchestration
- ✅ Monitoring proactif de la production sans intervention manuelle
- ✅ Email HTML professionnel avec design ÉMERGENCE
- ✅ Support multi-fournisseurs SMTP (Gmail, Outlook, SES)
- ✅ Documentation complète pour configuration et troubleshooting

#### 🚀 Utilisation

**Envoi automatique avec orchestration:**
```bash
python claude-plugins/integrity-docs-guardian/scripts/auto_orchestrator.py
```

**Envoi manuel des derniers rapports:**
```bash
python claude-plugins/integrity-docs-guardian/scripts/send_guardian_reports_email.py
```

**Configuration requise (dans `.env`):**
```env
EMAIL_ENABLED=1
SMTP_HOST=smtp.gmail.com
SMTP_PORT=587
SMTP_USER=admin@example.com
SMTP_PASSWORD=app-password
SMTP_FROM_EMAIL=admin@example.com
SMTP_FROM_NAME=ÉMERGENCE Guardian
SMTP_USE_TLS=1
```

---

## [beta-2.1.2] - 2025-10-17

### 🎉 Corrections Production et Synchronisation Système

#### 📊 Métriques
- **Fonctionnalités complètes** : 14/23 (61%)
- **Phase P1** : Complété (3/3)
- **Version package.json** : `beta-2.1.2`

#### 🔧 Corrections Critiques

**1. Synchronisation Versioning (beta-2.1.2)**
- Correction de la désynchronisation entre version production et code
- Mise à jour automatique dans tous les fichiers source
- Production affichera désormais la bonne version

**Fichiers modifiés** :
- [package.json:4](package.json#L4) - Version mise à jour
- [index.html:186](index.html#L186) - Version UI mise à jour
- [monitoring/router.py:38](src/backend/features/monitoring/router.py#L38) - Healthcheck
- [monitoring/router.py:384](src/backend/features/monitoring/router.py#L384) - System info

**2. Script de Synchronisation Automatique**
- Nouveau script PowerShell pour synchronisation version automatique
- Lit depuis `src/version.js` (source de vérité unique)
- Met à jour 4 fichiers automatiquement
- Mode DryRun pour validation sécurisée

**Fichier créé** :
- [scripts/sync_version.ps1](scripts/sync_version.ps1) - Script de synchronisation

**3. Correction Bug password_must_reset**
- Correction de la boucle infinie de demande de vérification email/reset password
- Membres ne seront plus demandés de réinitialiser leur mot de passe à chaque connexion
- Fix SQL CASE statement dans _upsert_allowlist

**Fichiers modifiés** :
- [auth/service.py:1205](src/backend/features/auth/service.py#L1205) - Fix SQL CASE
- [auth/service.py:998-1003](src/backend/features/auth/service.py#L998-L1003) - UPDATE explicite (change_own_password)
- [auth/service.py:951-956](src/backend/features/auth/service.py#L951-L956) - UPDATE explicite (set_allowlist_password)

**4. Correction Chargement Thread Mobile**
- Thread se charge maintenant automatiquement au retour sur le module chat (mobile)
- Le premier message est pris en compte immédiatement
- Thread activé à chaque affichage du module chat

**Fichier modifié** :
- [app.js:671](src/frontend/core/app.js#L671) - Condition de chargement étendue

**5. Vérification Accès Conversations Archivées**
- Confirmé : les agents ont accès aux conversations archivées via leur mémoire
- Paramètre `include_archived=True` par défaut dans l'API de recherche unifiée
- Recherche mémoire fonctionne sur threads actifs ET archivés

**Fichier vérifié** :
- [memory/router.py:704](src/backend/features/memory/router.py#L704) - Paramètre include_archived

#### ✅ Impact des Corrections

- ✅ Production affiche version correcte (beta-2.1.2 + 61% completion)
- ✅ Membres peuvent utiliser le système sans demandes répétitives de reset password
- ✅ Mobile : thread charge automatiquement au premier affichage du chat
- ✅ Agents ont accès complet à toutes les conversations (actives + archivées)
- ✅ Synchronisation version automatisée pour l'avenir

#### 📝 Documentation Mise à Jour

- [docs/VERSIONING_GUIDE.md](docs/VERSIONING_GUIDE.md) - Guide de versioning (à jour)
- [scripts/sync_version.ps1](scripts/sync_version.ps1) - Script avec documentation intégrée

#### 🔜 Prochaine Étape

**Déploiement Production**
- Build Docker avec version beta-2.1.2
- Déploiement canary sur Google Cloud Run
- Tests sur canary (version, password reset, thread loading)
- Déploiement progressif si tests OK

---

## [beta-1.1.0] - 2025-10-15

### 🎉 P0.1 - Archivage des Conversations (UI)

#### 📊 Métriques
- **Fonctionnalités complètes** : 9/23 (39%) ⬆️ +4%
- **Phase P0** : 33% complété (1/3)
- **Version package.json** : `beta-1.1.0`

#### ✅ Fonctionnalités Ajoutées

**1. Toggle Actifs/Archivés**
- Interface avec deux boutons visuels (Actifs / Archivés)
- État actif avec gradient bleu et indicateur visuel
- Compteurs en temps réel pour chaque vue
- Navigation fluide entre les deux modes

**Fichiers** :
- [threads.js:295-312](src/frontend/features/threads/threads.js#L295-L312) - Template HTML du toggle
- [threads.js:369-392](src/frontend/features/threads/threads.js#L369-L392) - Event listeners
- [threads.js:472-487](src/frontend/features/threads/threads.js#L472-L487) - État visuel du toggle

**2. Fonction de Désarchivage**
- Bouton "Désarchiver" dans le menu contextuel en mode archivé
- API `unarchiveThread()` pour restaurer les conversations
- Mise à jour automatique des compteurs après désarchivage
- Suppression du thread de la liste archivée après désarchivage

**Fichiers** :
- [threads-service.js:144-147](src/frontend/features/threads/threads-service.js#L144-L147) - Fonction API
- [threads.js:1034-1069](src/frontend/features/threads/threads.js#L1034-L1069) - Handler désarchivage
- [threads.js:706-709](src/frontend/features/threads/threads.js#L706-L709) - Event handler menu contextuel

**3. Menu Contextuel Adaptatif**
- Affiche "Archiver" ou "Désarchiver" selon le mode actuel
- Icônes SVG appropriées pour chaque action
- Logique conditionnelle basée sur `viewMode`

**Fichiers** :
- [threads.js:1200-1270](src/frontend/features/threads/threads.js#L1200-L1270) - Rendu du menu contextuel

**4. Compteurs Dynamiques**
- Méthode `updateThreadCounts()` pour récupérer les stats
- Badges avec nombre de threads actifs/archivés
- Mise à jour automatique après archivage/désarchivage
- Affichage dans les boutons du toggle

**Fichiers** :
- [threads.js:489-512](src/frontend/features/threads/threads.js#L489-L512) - Méthode de mise à jour
- [threads.js:500](src/frontend/features/threads/threads.js#L500) - Appel après reload
- [threads.js:1020](src/frontend/features/threads/threads.js#L1020) - Appel après archivage
- [threads.js:1048](src/frontend/features/threads/threads.js#L1048) - Appel après désarchivage

**5. Chargement Conditionnel**
- `reload()` charge les threads actifs ou archivés selon `viewMode`
- Utilise `fetchArchivedThreads()` en mode archivé
- Utilise `fetchThreads()` en mode actif

**Fichiers** :
- [threads.js:514-531](src/frontend/features/threads/threads.js#L514-L531) - Méthode reload avec condition

**6. Styling CSS Complet**
- Styles pour le toggle view avec états actif/inactif
- Badges de compteurs avec background gradient
- Transitions et animations fluides
- Responsive et accessible

**Fichiers** :
- [threads.css:116-177](src/frontend/features/threads/threads.css#L116-L177) - Styles complets

**7. Événement de désarchivage**
- Ajout de `THREADS_UNARCHIVED` dans les constantes
- Émission d'événement lors du désarchivage réussi
- Cohérence avec les autres événements threads

**Fichiers** :
- [constants.js:98](src/frontend/shared/constants.js#L98) - Constante événement

#### 🎯 Acceptance Criteria Remplis

- ✅ Clic droit sur thread → "Archiver" → disparaît de la liste active
- ✅ Onglet "Archives" affiche threads archivés
- ✅ Clic sur "Désarchiver" → thread revient dans actifs
- ✅ Badge compteur "X archivés" visible et mis à jour en temps réel

#### 📝 Documentation Mise à Jour

- [ROADMAP_PROGRESS.md](ROADMAP_PROGRESS.md) - Statut P0.1 complété
- [ROADMAP_OFFICIELLE.md](ROADMAP_OFFICIELLE.md) - Référence phase P0

#### ⏱️ Temps de Développement

- **Estimé** : 1 jour
- **Réel** : ~4 heures
- **Efficacité** : 200% (2x plus rapide que prévu)

#### 🔜 Prochaine Étape

**P0.2 - Graphe de Connaissances Interactif**
- Intégration du composant ConceptGraph
- Onglet "Graphe" dans le Centre Mémoire
- Filtres et interactions (zoom, pan, tooltips)

---

## [beta-1.0.0] - 2025-10-15

### 🎉 État Initial - Version Bêta de Référence

#### 📊 Métriques de Base
- **Fonctionnalités complètes** : 8/23 (35%)
- **Fonctionnalités partielles** : 3/23 (13%)
- **Fonctionnalités manquantes** : 12/23 (52%)
- **Version package.json** : `beta-1.0.0`

#### ✅ Fonctionnalités Principales Implémentées
- Système d'authentification et gestion utilisateurs
- Chat multi-agents (5 agents : Analyste, Généraliste, Créatif, Technique, Éthique)
- Centre Mémoire avec extraction de concepts
- Documentation interactive intégrée
- Interface administrateur (basique)
- Système de tutoriel guidé
- Métriques Prometheus (activées par défaut)
- Gestion des sessions avec notifications inactivité
- Système de versioning bêta établi

#### 📝 Documents de Référence
- [ROADMAP_OFFICIELLE.md](ROADMAP_OFFICIELLE.md) - Roadmap de développement (13 features prévues)
- [ROADMAP_PROGRESS.md](ROADMAP_PROGRESS.md) - Suivi de progression temps réel
- [docs/ROADMAP_README.md](docs/ROADMAP_README.md) - Guide d'utilisation roadmap

#### 🛠️ Stack Technique
- **Frontend** : Vite + Vanilla JS
- **Backend** : FastAPI + Python
- **Base de données** : SQLite
- **Métriques** : Prometheus + Grafana
- **Versioning** : Sémantique (SemVer) - Phase bêta

#### 🔮 Prochaines Versions Prévues
- `beta-1.1.0` : Archivage conversations (UI)
- `beta-1.2.0` : Graphe de connaissances interactif
- `beta-1.3.0` : Export conversations (CSV/PDF)
- `beta-2.0.0` : Phase P1 complète (UX Essentielle)
- `beta-3.0.0` : Phase P2 complète (Administration & Sécurité)
- `beta-4.0.0` : Phase P3 complète (Fonctionnalités Avancées)
- `v1.0.0` : Release Production Officielle (date TBD)

---

## [Non publié] - 2025-10-15

### 📝 Ajouté

#### Mémoire - Feedback Temps Réel Consolidation (V3.8)

**Fonctionnalité** : Barre de progression avec notifications WebSocket pour la consolidation mémoire

**Problème** : Manque total de feedback utilisateur pendant la consolidation (30s-5min d'attente sans retour visuel)

**Solutions implémentées** :

1. **Backend - Événements WebSocket `ws:memory_progress`** ([gardener.py:572-695](src/backend/features/memory/gardener.py#L572-L695))
   - Notification session par session pendant consolidation
   - Phases : `extracting_concepts`, `analyzing_preferences`, `vectorizing`, `completed`
   - Payload : `{current: 2, total: 5, phase: "...", status: "in_progress"}`
   - Message final avec résumé : `{consolidated_sessions: 5, new_items: 23}`

2. **Frontend - Barre de Progression Visuelle** ([memory.js:73-139](src/frontend/features/memory/memory.js#L73-L139))
   - Barre animée avec pourcentage (0-100%)
   - Labels traduits : "Extraction des concepts... (2/5 sessions)"
   - Message final : "✓ Consolidation terminée : 5 sessions, 23 nouveaux items"
   - Auto-masquage après 3 secondes
   - Styles glassmorphism ([memory.css](src/frontend/features/memory/memory.css))

3. **UX - Clarté des Actions** ([memory.js:109-475](src/frontend/features/memory/memory.js#L109-L475))
   - Bouton renommé : "Analyser" → **"Consolider mémoire"**
   - Tooltip explicatif : "Extrait concepts, préférences et faits structurés..."
   - État pendant exécution : "Consolidation..." (bouton désactivé)

4. **Documentation Enrichie**
   - Guide technique : [docs/backend/memory.md](docs/backend/memory.md) - Section 1.0 ajoutée
   - Tutoriel utilisateur : [TUTORIAL_SYSTEM.md](docs/TUTORIAL_SYSTEM.md) - Section 3 enrichie
   - Guide interactif : [tutorialGuides.js](src/frontend/components/tutorial/tutorialGuides.js) - Mémoire détaillée
   - Guide utilisateur beta : [GUIDE_UTILISATEUR_BETA.md](docs/GUIDE_UTILISATEUR_BETA.md) - **NOUVEAU**
   - Guide QA : [memory_progress_qa_guide.md](docs/qa/memory_progress_qa_guide.md) - **NOUVEAU**
   - Rapport d'implémentation : [ameliorations_memoire_15oct2025.md](reports/ameliorations_memoire_15oct2025.md)

**Impact** :
- ✅ Utilisateur voit progression en temps réel
- ✅ Comprend ce que fait la consolidation (tooltip + docs)
- ✅ Sait combien de temps ça prend (~30s-2min)
- ✅ Reçoit confirmation de succès (résumé final)
- ✅ Peut réessayer en cas d'erreur (bouton reste actif)

**Tests recommandés** :
- [ ] Créer 3 conversations (10 messages chacune)
- [ ] Cliquer "Consolider mémoire" dans Centre Mémoire
- [ ] Vérifier barre progression affiche "(1/3)", "(2/3)", "(3/3)"
- [ ] Vérifier message final : "✓ Consolidation terminée : 3 sessions, X items"
- [ ] Vérifier tooltip au survol bouton
- [ ] Tester responsive mobile (barre + tooltip)

**Référence complète** : [Guide QA - memory_progress_qa_guide.md](docs/qa/memory_progress_qa_guide.md) (10 scénarios de test)

---

### 🔧 Corrigé

#### Mémoire - Détection Questions Temporelles et Enrichissement Contexte

**Problème** : Anima ne pouvait pas répondre précisément aux questions temporelles ("Quel jour et à quelle heure avons-nous abordé ces sujets ?")

**Diagnostic** :
- ✅ Rappel des concepts récurrents fonctionnel avec timestamps
- ❌ Contexte temporel non enrichi pour questions explicites sur dates/heures
- ❌ Détection des questions temporelles absente

**Corrections apportées** :

1. **ChatService - Détection Questions Temporelles** ([service.py:1114-1128](src/backend/features/chat/service.py#L1114-L1128))
   - Ajout regex `_TEMPORAL_QUERY_RE` pour détecter les questions temporelles
   - Patterns : "quand", "quel jour", "quelle heure", "à quelle heure", "quelle date"
   - Support multilingue (FR/EN)

2. **ChatService - Enrichissement Contexte Historique** ([service.py:1130-1202](src/backend/features/chat/service.py#L1130-L1202))
   - Nouvelle fonction `_build_temporal_history_context()`
   - Récupération des 20 derniers messages du thread avec timestamps
   - Format : `**[15 oct à 3h08] Toi :** Aperçu du message...`
   - Injection dans le contexte RAG sous section "### Historique récent de cette conversation"

3. **ChatService - Intégration dans le flux RAG** ([service.py:1697-1709](src/backend/features/chat/service.py#L1697-L1709))
   - Détection automatique des questions temporelles
   - Enrichissement proactif du `recall_context` si détection positive
   - Fallback élégant si erreur

**Impact** :
- Anima peut maintenant répondre précisément avec dates et heures exactes
- Amélioration de la cohérence temporelle des réponses
- Meilleure exploitation de la mémoire à long terme

**Tests effectués** :
- [x] Tests unitaires créés (12 tests, 100% passés)
- [x] Détection questions temporelles FR/EN validée
- [x] Formatage dates en français validé ("15 oct à 3h08")
- [x] Workflow complet d'intégration testé
- [x] Backend démarre sans erreur
- [x] Code source vérifié et conforme

**Tests en production effectués** :
- [x] Question temporelle en production avec Anima ✅
- [x] Vérification logs `[TemporalQuery]` en conditions réelles ✅
- [x] Validation enrichissement avec 4 concepts consolidés ✅
- [ ] Test consolidation Memory Gardener avec authentification

**Résultat Test Production (2025-10-15 04:11)** :
- Question: "Quand avons-nous parlé de mon poème fondateur? (dates et heures précises)"
- Réponse Anima: "le 5 octobre à 14h32 et le 8 octobre à 09h15" ✅
- Log backend: `[TemporalHistory] Contexte enrichi: 20 messages + 4 concepts consolidés` ✅
- Performance: 4.84s total (recherche ChromaDB + LLM) ✅

**Documentation Tests** :
- [test_temporal_query.py](tests/backend/features/chat/test_temporal_query.py) - Suite de tests unitaires (12/12 passés)
- [test_results_temporal_memory_2025-10-15.md](reports/test_results_temporal_memory_2025-10-15.md) - Rapport tests unitaires
- [test_production_temporal_memory_2025-10-15.md](reports/test_production_temporal_memory_2025-10-15.md) - Rapport test production ✅

**Correction Post-Validation (Fix Bug 0 Concepts Consolidés)** :

4. **ChatService - Enrichissement avec Mémoire Consolidée** ([service.py:1159-1188](src/backend/features/chat/service.py#L1159-L1188))
   - Ajout recherche sémantique dans `emergence_knowledge` (ChromaDB)
   - Récupération des 5 concepts consolidés les plus pertinents
   - Extraction `timestamp`, `summary`, `type` depuis métadonnées
   - Format : `**[14 oct à 4h30] Mémoire (concept) :** Résumé...`

5. **ChatService - Fusion Chronologique** ([service.py:1190-1266](src/backend/features/chat/service.py#L1190-L1266))
   - Combinaison messages thread + concepts consolidés
   - Tri chronologique automatique (du plus ancien au plus récent)
   - Distinction visuelle thread vs. mémoire consolidée
   - Log: `[TemporalHistory] Contexte enrichi: X messages + Y concepts consolidés`

**Impact de la correction** :
- ✅ Questions temporelles fonctionnent aussi pour conversations archivées/consolidées
- ✅ Exemple: "Quand avons-nous parlé de mon poème fondateur?" → Dates précises même si archivé
- ✅ Vue chronologique complète (récent + ancien consolidé)

**Documentation Correction** :
- [fix_temporal_consolidated_memory_2025-10-15.md](reports/fix_temporal_consolidated_memory_2025-10-15.md) - Analyse et solution détaillée

---

#### Memory Gardener - Isolation User ID

**Problème** : Erreur lors de la consolidation mémoire : "user_id est obligatoire pour accéder aux threads"

**Correction** :

1. **MemoryGardener - Appel get_thread_any()** ([gardener.py:669-671](src/backend/features/memory/gardener.py#L669-L671))
   - Remplacement de `get_thread()` par `get_thread_any()`
   - Passage du paramètre `user_id` en kwarg
   - Fallback gracieux si user_id non disponible

**Impact** :
- Consolidation mémoire fonctionnelle
- Respect des règles d'isolation user_id
- Logs plus clairs en cas d'erreur

---

## [Non publié] - 2025-10-10

### 🔧 Corrigé

#### Cockpit - Tracking des Coûts LLM

**Problème** : Les coûts et tokens pour Gemini et Anthropic (Claude) étaient enregistrés à $0.00 avec 0 tokens, alors que les requêtes étaient bien effectuées.

**Diagnostic** :
- ✅ OpenAI : 101 entrées, $0.21, 213k tokens → Fonctionnel
- ❌ Gemini : 29 entrées, $0.00, 0 tokens → Défaillant
- ❌ Anthropic : 26 entrées, $0.00, 0 tokens → Défaillant

**Corrections apportées** :

1. **Gemini - Format count_tokens()** ([llm_stream.py:164-178](src/backend/features/chat/llm_stream.py#L164-L178))
   - Correction du format d'entrée (string concaténé au lieu de liste)
   - Ajout de logs détaillés avec `exc_info=True`
   - Même correction pour input et output tokens

2. **Anthropic - Logs détaillés** ([llm_stream.py:283-286](src/backend/features/chat/llm_stream.py#L283-L286))
   - Remplacement de `except Exception: pass` par des logs détaillés
   - Ajout de warnings si `usage` est absent
   - Stack trace complète des erreurs

3. **Tous les providers - Uniformisation des logs** ([llm_stream.py](src/backend/features/chat/llm_stream.py))
   - Logs détaillés pour OpenAI (lignes 139-144)
   - Logs détaillés pour Gemini (lignes 224-229)
   - Logs détaillés pour Anthropic (lignes 277-282)
   - Format uniforme : `[Provider] Cost calculated: $X.XXXXXX (model=XXX, input=XXX tokens, output=XXX tokens, pricing_input=$X.XXXXXXXX/token, pricing_output=$X.XXXXXXXX/token)`

**Impact** :
- Correction de la sous-estimation des coûts (~70% du volume réel)
- Meilleure traçabilité des coûts dans les logs
- Cockpit affiche désormais des valeurs réelles

**Documentation** :
- [COCKPIT_COSTS_FIX_FINAL.md](docs/cockpit/COCKPIT_COSTS_FIX_FINAL.md) - Guide complet des corrections
- [COCKPIT_ROADMAP_FIXED.md](docs/cockpit/COCKPIT_ROADMAP_FIXED.md) - Feuille de route complète
- [COCKPIT_GAP1_FIX_SUMMARY.md](docs/cockpit/COCKPIT_GAP1_FIX_SUMMARY.md) - Résumé Gap #1

**Tests requis** :
- [ ] Conversation avec Gemini (3 messages minimum)
- [ ] Conversation avec Claude (2 messages minimum)
- [ ] Vérification logs backend (`grep "Cost calculated"`)
- [ ] Vérification BDD (`python check_db_simple.py`)
- [ ] Vérification cockpit (Tokens > 0, Coûts > $0.00)

---

### 📝 Ajouté

#### Scripts de Diagnostic

1. **check_db_simple.py** - Analyse rapide de la base de données
   - Compte les messages, coûts, sessions, documents
   - Analyse les coûts par modèle
   - Détection automatique des problèmes (coûts à $0.00)
   - Affiche les 5 entrées de coûts les plus récentes

2. **check_cockpit_data.py** - Diagnostic complet du cockpit
   - Analyse par période (aujourd'hui, semaine, mois)
   - Détection spécifique des problèmes Gemini (Gap #1)
   - Calcul des tokens moyens par message
   - Résumé avec recommandations

**Usage** :
```bash
# Diagnostic rapide
python check_db_simple.py

# Diagnostic complet (nécessite UTF-8)
python check_cockpit_data.py
```

---

### 📚 Documentation

#### Cockpit - Guides Complets

1. **[COCKPIT_ROADMAP_FIXED.md](docs/cockpit/COCKPIT_ROADMAP_FIXED.md)**
   - État des lieux complet (85% fonctionnel)
   - 3 Gaps identifiés avec solutions détaillées
   - Plan d'action (Phase 0-3, 4h total)
   - Scripts de validation et tests E2E
   - Critères de succès mesurables

2. **[COCKPIT_GAP1_FIX_SUMMARY.md](docs/cockpit/COCKPIT_GAP1_FIX_SUMMARY.md)**
   - Résumé des corrections Gap #1 (logs améliorés)
   - Exemples de sortie de logs
   - Guide de validation étape par étape
   - Checklist de validation

3. **[COCKPIT_COSTS_FIX_FINAL.md](docs/cockpit/COCKPIT_COSTS_FIX_FINAL.md)**
   - Diagnostic complet du problème de coûts
   - Corrections détaillées (Gemini + Anthropic)
   - Guide de test et validation
   - Section debugging avec tests manuels
   - Tableau avant/après les corrections

4. **[COCKPIT_GAPS_AND_FIXES.md](docs/cockpit/COCKPIT_GAPS_AND_FIXES.md)** (existant)
   - Analyse initiale du cockpit
   - Backend infrastructure (85% opérationnel)
   - 3 Gaps critiques identifiés
   - Plan Sprint 0 Cockpit (1-2 jours)

---

## [1.0.0] - 2025-10-10 (Phase P1.2 + P0)

### 🚀 Déployé

**Révision** : `emergence-app-p1-p0-20251010-040147`
**Image Tag** : `p1-p0-20251010-040147`
**Statut** : ✅ Active (100%)

### Ajouté
- Préférences utilisateur persistées
- Consolidation threads archivés
- Queue async pour la mémoire

### Documentation
- [2025-10-10-deploy-p1-p0.md](docs/deployments/2025-10-10-deploy-p1-p0.md)

---

## [0.9.0] - 2025-10-09 (Phase P1 Mémoire)

### 🚀 Déployé

**Révision** : `emergence-app-p1memory`
**Image Tag** : `deploy-p1-20251009-094822`
**Statut** : ✅ Active (100%)

### Ajouté
- Queue async pour la mémoire
- Système de préférences utilisateur
- Instrumentation Prometheus pour mémoire

### Documentation
- [2025-10-09-deploy-p1-memory.md](docs/deployments/2025-10-09-deploy-p1-memory.md)

---

## [0.8.0] - 2025-10-09 (Cockpit Phase 3)

### 🚀 Déployé

**Révision** : `emergence-app-phase3b`
**Image Tag** : `cockpit-phase3-20251009-073931`
**Statut** : ✅ Active (100%)

### Corrigé
- Timeline SQL queries optimisées
- Cockpit Phase 3 redéployé

### Documentation
- [2025-10-09-deploy-cockpit-phase3.md](docs/deployments/2025-10-09-deploy-cockpit-phase3.md)

---

## [0.7.0] - 2025-10-09 (Prometheus Phase 3)

### 🚀 Déployé

**Révision** : `emergence-app-metrics001`
**Image Tag** : `deploy-20251008-183707`
**Statut** : ✅ Active (100%)

### Ajouté
- Activation `CONCEPT_RECALL_METRICS_ENABLED`
- Routage 100% Prometheus Phase 3
- Métriques Concept Recall

### Documentation
- [2025-10-09-activation-metrics-phase3.md](docs/deployments/2025-10-09-activation-metrics-phase3.md)

---

## [0.6.0] - 2025-10-08 (Phase 2 Performance)

### 🚀 Déployé

**Révision** : `emergence-app-00274-m4w`
**Image Tag** : `deploy-20251008-121131`
**Statut** : ⏸️ Archived

### Ajouté
- Neo analysis optimisé
- Cache mémoire amélioré
- Débats parallèles
- Health checks + métriques Prometheus

### Documentation
- [2025-10-08-cloud-run-revision-00274.md](docs/deployments/2025-10-08-cloud-run-revision-00274.md)

---

## [0.5.0] - 2025-10-08 (UI Fixes)

### 🚀 Déployé

**Révision** : `emergence-app-00270-zs6`
**Image Tag** : `deploy-20251008-082149`
**Statut** : ⏸️ Archived

### Corrigé
- Menu mobile confirmé
- Harmonisation UI cockpit/hymne

---

## [0.4.0] - 2025-10-06 (Agents & UI Refresh)

### 🚀 Déployé

**Révision** : `emergence-app-00268-9s8`
**Image Tag** : `deploy-20251006-060538`
**Statut** : ⏸️ Archived

### Ajouté
- Personnalités agents améliorées
- Module documentation
- Interface responsive

---

## [0.3.0] - 2025-10-05 (Audit Fixes)

### 🚀 Déployé

**Révision** : `emergence-app-00266-jc4`
**Image Tag** : `deploy-20251005-123837`
**Statut** : ⏸️ Archived

### Corrigé
- 13 corrections issues de l'audit
- Score qualité : 87.5 → 95/100

### Documentation
- [2025-10-05-audit-fixes-deployment.md](docs/deployments/)

---

## [0.2.0] - 2025-10-04 (Métriques & Settings)

### 🚀 Déployé

**Révision** : `emergence-app-00265-xxx`
**Image Tag** : `deploy-20251004-205347`
**Statut** : ⏸️ Archived

### Ajouté
- Système de métriques Prometheus
- Module Settings (préférences utilisateur)

---

## Légende

- 🚀 **Déployé** : Déployé en production (Cloud Run)
- 🔧 **Corrigé** : Corrections de bugs
- 📝 **Ajouté** : Nouvelles fonctionnalités
- 📚 **Documentation** : Mises à jour documentation
- ⚠️ **Déprécié** : Fonctionnalités dépréciées
- 🗑️ **Supprimé** : Fonctionnalités supprimées
- 🔒 **Sécurité** : Corrections de sécurité

---

## Versions à Venir

### [Prochainement] - Gap #2 : Métriques Prometheus Coûts

**Priorité** : P1
**Estimation** : 2-3 heures

**Objectifs** :
- Instrumenter `cost_tracker.py` avec métriques Prometheus
- Ajouter 7 métriques (Counter + Histogram + Gauge)
- Background task pour mise à jour des gauges (5 min)
- Configurer alertes Prometheus (budget dépassé)

**Référence** : [COCKPIT_ROADMAP_FIXED.md - Phase 2](docs/cockpit/COCKPIT_ROADMAP_FIXED.md#phase-2--métriques-prometheus-2-3-heures-)

---

### [Prochainement] - Gap #3 : Tests E2E Cockpit

**Priorité** : P2
**Estimation** : 30 minutes

**Objectifs** :
- Tests conversation complète (3 providers)
- Validation affichage cockpit
- Validation API `/api/dashboard/costs/summary`
- Tests seuils d'alerte (vert/jaune/rouge)

---

## Contributeurs

- Claude Code (Anthropic) - Assistant IA
- Équipe Emergence

---

**Dernière mise à jour** : 2025-10-10
<|MERGE_RESOLUTION|>--- conflicted
+++ resolved
@@ -10,7 +10,6 @@
 > Le format est basé sur [Keep a Changelog](https://keepachangelog.com/fr/1.0.0/),
 > et ce projet adhère au [Versioning Sémantique](https://semver.org/lang/fr/).
 
-<<<<<<< HEAD
 ## [beta-3.3.20] - 2025-10-31
 
 ### 🔧 Patch notes TTS & modal stabilisés
@@ -46,7 +45,6 @@
 - `stable-service.yaml`, `canary-service.yaml` - Service account Firestore + variables d'environnement snapshot réactivées.
 - `src/version.js`, `src/frontend/version.js`, `package.json` - Version bump beta-3.3.19.
 - `CHANGELOG.md` - Entrée détaillée beta-3.3.19.
-=======
 ## [beta-3.3.19] - 2025-10-31
 
 ### 🔧 Fix modal reprise conversation - Évite affichage intempestif après choix utilisateur
@@ -103,7 +101,6 @@
 - UX vocale fluide (toggle ON/OFF simple)
 - Immersion accrue (voix uniques par agent)
 - Performance (pas de DOM pollution, cleanup propre)
->>>>>>> 203bec11
 
 ---
 
