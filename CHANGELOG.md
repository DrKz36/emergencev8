--- conflicted
+++ resolved
@@ -10,7 +10,6 @@
 > Le format est basé sur [Keep a Changelog](https://keepachangelog.com/fr/1.0.0/),
 > et ce projet adhère au [Versioning Sémantique](https://semver.org/lang/fr/).
 
-<<<<<<< HEAD
 ## [beta-3.3.13] - 2025-10-30
 
 ### 🧪 Auth token test bundler compatibility
@@ -47,7 +46,6 @@
 - `normalizeToken` accepte désormais les tokens JWT paddés (`=`) et continue de purger les valeurs corrompues afin que le handshake WebSocket reçoive toujours un jeton valide.
 - `StateManager.resetForSession()` respecte `preserveAuth.isAuthenticated` et le client WebSocket transmet ce flag pour éviter les prompts `auth:missing` juste après la création d’un thread.
 - `refreshSessionRole()` réaffirme `auth.hasToken` et `auth.isAuthenticated` après chaque ping backend, ce qui empêche les déconnexions instantanées une fois l’app chargée.
-=======
 ## [beta-3.3.12] - 2025-10-30
 
 ### 📦 Bundle analyzer ESM compatibility
@@ -57,7 +55,6 @@
 - Chargement du plugin `rollup-plugin-visualizer` via `import()` dynamique pour respecter le mode ESM de Node >= 20 et éviter l'erreur `ERR_REQUIRE_ESM` lors des builds CI.
 - Conversion de `vite.config.js` en configuration asynchrone permettant d'insérer l'analyseur uniquement quand `ANALYZE_BUNDLE=1` sans impacter les builds standards.
 - Gestion des erreurs avec un avertissement clair lorsque le plugin est absent ou incompatible afin de laisser le pipeline poursuivre sans crash.
->>>>>>> 8b376070
 
 #### 🧪 Tests
 
@@ -66,15 +63,12 @@
 
 #### 📁 Fichiers Modifiés
 
-<<<<<<< HEAD
 - `src/frontend/core/auth.js`
 - `src/frontend/core/state-manager.js`
 - `src/frontend/core/websocket.js`
 - `src/frontend/main.js`
 - `src/frontend/core/__tests__/auth.normalize-token.test.js`
-=======
 - `vite.config.js`
->>>>>>> 8b376070
 - `src/version.js`
 - `src/frontend/version.js`
 - `package.json`
