--- conflicted
+++ resolved
@@ -20,22 +20,16 @@
  * - beta-2.1.5 : Fix responsive mobile admin dashboard
  * - beta-2.2.0 : Mypy 100% clean (0 errors) + monitoring router fix
  * - beta-3.0.0 : Phase P2 complétée (Admin & Sécurité - 3/3)
-<<<<<<< HEAD
  * - beta-3.1.3 : Métrique nDCG@k temporelle (benchmarking fraîcheur/entropie) [ACTUEL]
-=======
  * - beta-3.1.3 : Chat mobile composer guard (offset bottom nav) [ACTUEL]
->>>>>>> 5bd9ff09
  * - beta-3.1.2 : Refactor docs inter-agents (fichiers séparés - zéro conflit merge)
  * - beta-3.1.1 : Dialogue - Modal reprise multi-conversations
  * - beta-3.1.0 : Webhooks + Health Check Scripts + Qualité (mypy 100%)
  */
 
 export const VERSION = 'beta-3.1.3';
-<<<<<<< HEAD
 export const VERSION_NAME = 'Temporal nDCG Metric';
-=======
 export const VERSION_NAME = 'Chat Mobile Composer Guard';
->>>>>>> 5bd9ff09
 export const VERSION_DATE = '2025-10-26';
 export const BUILD_PHASE = 'P3';
 export const COMPLETION_PERCENTAGE = 78; // 18/23 features (P3.11 webhooks complété)
@@ -50,16 +44,13 @@
     version: 'beta-3.1.3',
     date: '2025-10-26',
     changes: [
-<<<<<<< HEAD
       { type: 'feature', text: 'Métrique nDCG@k temporelle - Évalue qualité ranking avec pénalisation fraîcheur exponentielle' },
       { type: 'feature', text: 'Endpoint POST /api/benchmarks/metrics/ndcg-temporal - Calcul métrique à la demande' },
       { type: 'quality', text: 'BenchmarksService.calculate_temporal_ndcg() - Méthode helper pour intégrations futures' },
       { type: 'quality', text: 'Tests complets (18 tests) - Cas edge, décroissance temporelle, trade-offs, validation params' },
       { type: 'quality', text: 'Documentation formule DCG temporelle - Mesure impact boosts fraîcheur/entropie moteur ranking' }
-=======
       { type: 'fix', text: 'Dialogue mobile – Le composer reste accessible en mode portrait (offset bottom nav + sticky guard)' },
       { type: 'quality', text: 'Messages mobile – Padding dynamique pour éviter les zones mortes sous la barre de navigation' }
->>>>>>> 5bd9ff09
     ]
   },
   {
