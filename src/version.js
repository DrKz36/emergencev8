--- conflicted
+++ resolved
@@ -20,11 +20,8 @@
  * - beta-2.1.5 : Fix responsive mobile admin dashboard
  * - beta-2.2.0 : Mypy 100% clean (0 errors) + monitoring router fix
  * - beta-3.0.0 : Phase P2 complétée (Admin & Sécurité - 3/3)
-<<<<<<< HEAD
  * - beta-3.3.19 : Fix modal reprise conversation - Évite affichage intempestif après choix utilisateur [ACTUEL]
-=======
  * - beta-3.3.19 : TTS toggle header + Voix par agent + Auto-play silencieux [ACTUEL]
->>>>>>> 0b772f62
  * - beta-3.3.18 : Fix Voice DI container leak - Réutilise app.state container
  * - beta-3.3.17 : Fix Voice TTS - Auth token + SVG icon cohérent
  * - beta-3.3.16 : Voice agents avec ElevenLabs TTS - Écouter les messages
@@ -55,11 +52,8 @@
 
 export const CURRENT_RELEASE = {
   version: 'beta-3.3.19',
-<<<<<<< HEAD
   name: 'Fix modal reprise conversation - Évite affichage intempestif après choix utilisateur',
-=======
   name: 'TTS toggle header + Voix par agent + Auto-play silencieux',
->>>>>>> 0b772f62
   date: '2025-10-31',
 };
 
@@ -77,7 +71,6 @@
 export const PATCH_NOTES = [
   {
     version: 'beta-3.3.19',
-<<<<<<< HEAD
     tagline: 'Fix modal reprise conversation - Évite affichage intempestif après choix utilisateur',
     date: '2025-10-31',
     changes: [
@@ -85,7 +78,6 @@
       { type: 'fix', text: 'Événements auth:restored et auth:login:success n\'affichent plus le modal si un thread actif valide existe déjà' },
       { type: 'quality', text: 'Vérification thread valide dans _prepareConversationPrompt avant de réinitialiser les flags' },
       { type: 'quality', text: 'Logs de debug améliorés pour tracer les appels de modal de reprise' },
-=======
     tagline: 'TTS toggle header + Voix par agent + Auto-play silencieux',
     date: '2025-10-31',
     changes: [
@@ -94,7 +86,6 @@
       { type: 'feature', text: 'Auto-play silencieux - Les réponses des agents sont lues automatiquement quand TTS activé (pas de player audio visible)' },
       { type: 'quality', text: 'Mapping voice_id backend - API /api/voice/tts accepte agent_id optionnel pour sélectionner la voix ElevenLabs dynamiquement' },
       { type: 'fix', text: 'Suppression player audio flottant - Le lecteur visible en bas à droite qui ne disparaissait pas a été remplacé par audio invisible' },
->>>>>>> 0b772f62
     ]
   },
   {
