/**
 * ÉMERGENCE V8 - Version centralisée
 *
 * Ce fichier est la source unique de vérité pour le versioning de l'application.
 * Toutes les références de version doivent importer depuis ce fichier.
 *
 * Versioning sémantique : beta-MAJOR.MINOR.PATCH
 * - MAJOR : Phase complète (P0 = 1, P1 = 2, P2 = 3, etc.)
 * - MINOR : Fonctionnalité complétée dans la phase
 * - PATCH : Bugfixes et hotfixes
 *
 * Historique :
 * - beta-1.0.0 : Phase P0 complétée (Quick Wins - 3/3)
 * - beta-2.0.0 : Phase P1 complétée (UX Essentielle - 3/3)
 * - beta-2.1.0 : Phase 1 & 3 Debug (Backend fixes + UI/UX improvements)
 * - beta-2.1.1 : Audit système multi-agents + versioning unifié
 * - beta-2.1.2 : Guardian automation + pre-deployment validation
 * - beta-2.1.3 : Guardian email reports automation
 * - beta-2.1.4 : Fix 404 production (reset-password, favicon)
 * - beta-2.1.5 : Fix responsive mobile admin dashboard
 * - beta-2.2.0 : Mypy 100% clean (0 errors) + monitoring router fix
 * - beta-3.0.0 : Phase P2 complétée (Admin & Sécurité - 3/3)
<<<<<<< HEAD
 * - beta-3.3.0 : PWA Mode Hors Ligne (P3.10 Complétée) [ACTUEL]
 */

export const VERSION = 'beta-3.3.0';
export const VERSION_NAME = 'PWA Mode Hors Ligne (P3.10)';
export const VERSION_DATE = '2025-10-27';
export const BUILD_PHASE = 'P3';
export const COMPLETION_PERCENTAGE = 78; // 18/23 features (P3.10 PWA complété)
=======
 * - beta-3.2.1 : Changelog enrichi - 5 révisions détaillées avec sections complètes [ACTUEL]
 * - beta-3.2.0 : Module À Propos avec Changelog enrichi (13 versions affichées)
 * - beta-3.1.3 : Métrique nDCG@k temporelle + garde composer mobile
 * - beta-3.1.2 : Refactor docs inter-agents (fichiers séparés - zéro conflit merge)
 * - beta-3.1.1 : Dialogue - Modal reprise multi-conversations
 * - beta-3.1.0 : Webhooks + Health Check Scripts + Qualité (mypy 100%)
 */

export const CURRENT_RELEASE = {
  version: 'beta-3.2.2',
  name: 'Configuration Email Officielle - emergence.app.ch@gmail.com',
  date: '2025-10-27',
};

export const VERSION = CURRENT_RELEASE.version;
export const VERSION_NAME = CURRENT_RELEASE.name;
export const VERSION_DATE = CURRENT_RELEASE.date;
export const BUILD_PHASE = 'P3';
export const COMPLETION_PERCENTAGE = 78; // 18/23 features (P3.11 webhooks complété)
>>>>>>> e618a93c
export const TOTAL_FEATURES = 23;

/**
 * Patch notes pour la version actuelle
 * Affichées dans le module "À propos" des paramètres
 */
export const PATCH_NOTES = [
  {
    version: 'beta-3.2.2',
    tagline: 'Configuration Email Officielle - emergence.app.ch@gmail.com',
    date: '2025-10-27',
    changes: [
      { type: 'quality', text: 'Configuration email officielle - Compte emergence.app.ch@gmail.com configuré avec app password Gmail' },
      { type: 'quality', text: 'SMTP Gmail - smtp.gmail.com:587 avec TLS activé pour tous les emails (password reset, Guardian reports, beta invitations)' },
      { type: 'quality', text: 'Script de test email - scripts/test/test_email_config.py créé pour valider la configuration SMTP' },
      { type: 'quality', text: 'Documentation .env.example - Mise à jour avec la nouvelle configuration email officielle' },
      { type: 'fix', text: 'Fix encoding Windows - Correction du script de test pour supporter les emojis UTF-8 sur console Windows' }
    ]
  },
  {
    version: 'beta-3.2.1',
    tagline: 'Changelog Enrichi - 5 Dernières Révisions Détaillées',
    date: '2025-10-26',
    changes: [
      { type: 'feature', text: 'Changelog enrichi - Affichage détaillé des 5 dernières versions avec toutes les sections du CHANGELOG.md' },
      { type: 'feature', text: 'Sections complètes - Fonctionnalités, Corrections, Qualité, Impact, Fichiers modifiés pour chaque version' },
      { type: 'feature', text: 'Détails techniques - Descriptions longues, fichiers touchés, contexte complet pour chaque changement' },
      { type: 'quality', text: 'Nouvelles classes CSS - Styles pour sections détaillées, badges impact/files, items enrichis' },
      { type: 'quality', text: 'Export FULL_CHANGELOG - Structure JavaScript complète depuis CHANGELOG.md pour 5 dernières versions' },
      { type: 'fix', text: 'Fix critique orientation lock - Desktop landscape ne force plus le mode portrait sur écrans < 900px hauteur' }
    ]
  },
  {
    version: 'beta-3.2.0',
    tagline: 'Module À Propos avec Changelog Enrichi',
    date: '2025-10-26',
    changes: [
      { type: 'feature', text: 'Nouveau module "À propos" dans Paramètres - Affichage complet du changelog avec 13 versions' },
      { type: 'feature', text: 'Historique des versions enrichi - Classement par type (Phase, Nouveauté, Qualité, Performance, Correction)' },
      { type: 'feature', text: 'Modules installés - Vue d\'ensemble des 15 modules actifs avec versions' },
      { type: 'feature', text: 'Crédits complets - Informations développeur, technologies, écosystème Guardian' },
      { type: 'quality', text: 'Design glassmorphism moderne avec badges colorés et animations fluides' }
    ]
  },
  {
    version: 'beta-3.1.3',
    tagline: 'Temporal nDCG Metric + Chat Composer Guard',
    date: '2025-10-26',
    changes: [
      { type: 'feature', text: 'Métrique nDCG@k temporelle - Évalue qualité ranking avec pénalisation fraîcheur exponentielle' },
      { type: 'feature', text: 'Endpoint POST /api/benchmarks/metrics/ndcg-temporal - Calcul métrique à la demande' },
      { type: 'quality', text: 'BenchmarksService.calculate_temporal_ndcg() - Méthode helper pour intégrations futures' },
      { type: 'quality', text: 'Tests complets (18 tests) - Cas edge, décroissance temporelle, trade-offs, validation params' },
      { type: 'quality', text: 'Documentation formule DCG temporelle - Mesure impact boosts fraîcheur/entropie moteur ranking' },
      { type: 'fix', text: 'Dialogue mobile – Le composer reste accessible en mode portrait (offset bottom nav + sticky guard)' },
      { type: 'quality', text: 'Messages mobile – Padding dynamique pour éviter les zones mortes sous la barre de navigation' }
    ]
  },
  {
    version: 'beta-3.1.2',
    date: '2025-10-26',
    changes: [
      { type: 'quality', text: 'Refactor complet docs inter-agents - Fichiers séparés par agent (AGENT_SYNC_CLAUDE.md / AGENT_SYNC_CODEX.md)' },
      { type: 'quality', text: 'Nouvelle structure passation - Journaux séparés (passation_claude.md / passation_codex.md) avec rotation 48h stricte' },
      { type: 'quality', text: 'SYNC_STATUS.md - Vue d\'ensemble centralisée des activités multi-agents' },
      { type: 'quality', text: 'Résultat : Zéro conflit merge sur docs de sync, meilleure coordination agents' },
      { type: 'quality', text: 'Mise à jour prompts agents (CLAUDE.md, CODEV_PROTOCOL.md, CODEX_GPT_GUIDE.md)' }
    ]
  },
  {
    version: 'beta-3.1.1',
    date: '2025-10-26',
    changes: [
      { type: 'fix', text: 'Module Dialogue - L\'option "Reprendre" réapparaît dès que des conversations existent (attente bootstrap threads)' },
      { type: 'quality', text: 'Modal d\'accueil dynamique selon la disponibilité des conversations (mise à jour live du contenu)' }
    ]
  },
  {
    version: 'beta-3.1.0',
    date: '2025-10-26',
    changes: [
      { type: 'feature', text: 'Système de webhooks complet (P3.11) - Intégrations externes avec retry automatique' },
      { type: 'feature', text: 'Scripts de monitoring production (health check avec JWT auth)' },
      { type: 'quality', text: 'Mypy 100% clean - 471 erreurs corrigées (0 erreurs restantes)' },
      { type: 'fix', text: 'Cockpit - 3 bugs SQL critiques résolus (graphiques distribution)' },
      { type: 'fix', text: 'Module Documents - Layout desktop/mobile corrigé' },
      { type: 'fix', text: 'Module Chat - 4 bugs UI/UX critiques résolus (modal, scroll, routing)' },
      { type: 'perf', text: 'Bundle optimization - Lazy loading Chart.js, jsPDF, PapaParse' },
      { type: 'fix', text: 'Tests - 5 flaky tests corrigés (ChromaDB Windows + mocks RAG)' }
    ]
  },
  {
    version: 'beta-3.0.0',
    date: '2025-10-22',
    changes: [
      { type: 'phase', text: 'Phase P2 complétée - Admin & Sécurité (3/3 features)' },
      { type: 'feature', text: 'Système de permissions avancé' },
      { type: 'feature', text: 'Audit logs et traçabilité' }
    ]
  },
  {
    version: 'beta-2.2.0',
    date: '2025-10-20',
    changes: [
      { type: 'quality', text: 'Mypy 100% clean - 0 erreurs de type restantes' },
      { type: 'fix', text: 'Correction monitoring router - endpoints /ready et /metrics' }
    ]
  },
  {
    version: 'beta-2.1.5',
    date: '2025-10-19',
    changes: [
      { type: 'fix', text: 'Dashboard admin - Responsive mobile corrigé (graphiques et layout)' }
    ]
  },
  {
    version: 'beta-2.1.4',
    date: '2025-10-18',
    changes: [
      { type: 'fix', text: 'Production - Correction 404 sur /reset-password et /favicon.ico' }
    ]
  },
  {
    version: 'beta-2.1.3',
    date: '2025-10-17',
    changes: [
      { type: 'feature', text: 'Guardian - Rapports automatiques par email (SMTP intégré)' },
      { type: 'quality', text: 'Orchestration Guardian - Envoi automatique des rapports après audit' }
    ]
  },
  {
    version: 'beta-2.1.2',
    date: '2025-10-17',
    changes: [
      { type: 'fix', text: 'Synchronisation versioning - Production affiche maintenant la bonne version' },
      { type: 'fix', text: 'Bug password_must_reset - Fin de la boucle infinie de demande de reset' },
      { type: 'fix', text: 'Thread mobile - Chargement automatique au retour sur module chat' },
      { type: 'feature', text: 'Script PowerShell - Synchronisation automatique de version entre fichiers' }
    ]
  },
  {
    version: 'beta-2.0.0',
    date: '2025-10-15',
    changes: [
      { type: 'phase', text: 'Phase P1 complétée - UX Essentielle (3/3 features)' },
      { type: 'feature', text: 'Mémoire - Feedback temps réel consolidation avec barre de progression' },
      { type: 'fix', text: 'Mémoire - Détection questions temporelles et enrichissement contexte historique' },
      { type: 'quality', text: 'Documentation - Guide utilisateur beta + Guide QA mémoire' }
    ]
  },
  {
    version: 'beta-1.1.0',
    date: '2025-10-15',
    changes: [
      { type: 'feature', text: 'Archivage conversations - Toggle Actifs/Archivés avec compteurs' },
      { type: 'feature', text: 'Fonction de désarchivage - Restauration conversations depuis archives' },
      { type: 'quality', text: 'Menu contextuel adaptatif - Actions selon mode actif/archivé' }
    ]
  },
  {
    version: 'beta-1.0.0',
    date: '2025-10-15',
    changes: [
      { type: 'phase', text: 'Version bêta de référence - État initial documenté' },
      { type: 'feature', text: 'Système d\'authentification et gestion utilisateurs' },
      { type: 'feature', text: 'Chat multi-agents - 5 agents (Analyste, Généraliste, Créatif, Technique, Éthique)' },
      { type: 'feature', text: 'Centre Mémoire avec extraction de concepts' },
      { type: 'feature', text: 'Documentation interactive intégrée' },
      { type: 'feature', text: 'Métriques Prometheus activées par défaut' }
    ]
  }
];

/**
 * Changelog complet des 5 dernières versions
 * Contenu enrichi depuis CHANGELOG.md pour affichage détaillé dans le module À propos
 */
export const FULL_CHANGELOG = [
  {
    version: 'beta-3.2.1',
    date: '2025-10-26',
    title: 'Changelog Enrichi - 5 Dernières Révisions Détaillées',
    description: 'Amélioration majeure du module "À propos" avec affichage complet et détaillé des 5 dernières versions du changelog incluant toutes les sections, descriptions longues et fichiers modifiés.',
    sections: [
      {
        type: 'features',
        title: '🆕 Fonctionnalités Ajoutées',
        items: [
          {
            title: 'Changelog enrichi - Affichage détaillé complet',
            description: 'Affichage des 5 dernières versions avec toutes les sections complètes du CHANGELOG.md (Fonctionnalités, Corrections, Qualité, Impact, Fichiers modifiés)',
            file: 'src/frontend/features/settings/settings-about.js'
          },
          {
            title: 'Sections techniques détaillées',
            description: 'Pour chaque version : descriptions longues de chaque changement, fichiers touchés avec chemins, contexte complet technique et business, badges colorés par type de changement',
            file: 'src/frontend/features/settings/settings-about.js'
          },
          {
            title: 'Export FULL_CHANGELOG structuré',
            description: 'Nouvelle structure JavaScript complète exportée depuis CHANGELOG.md pour les 5 dernières versions, format réutilisable dans tout le frontend',
            file: 'src/version.js'
          }
        ]
      },
      {
        type: 'quality',
        title: '🧹 Améliorations Qualité',
        items: [
          {
            title: 'Nouvelles classes CSS pour sections enrichies',
            description: 'Styles dédiés pour sections détaillées (changelog-detailed-item, changelog-item-description), badges impact/files avec couleurs différenciées, mise en page optimisée pour longues descriptions',
            file: 'src/frontend/features/settings/settings-about.css'
          },
          {
            title: 'Méthodes de rendu améliorées',
            description: 'renderChangelogSection() gère maintenant sections simples et détaillées, renderChangelogSectionItems() avec support descriptions riches, groupement automatique par type de changement',
            file: 'src/frontend/features/settings/settings-about.js'
          }
        ]
      },
      {
        type: 'fixes',
        title: '🔧 Corrections',
        items: [
          {
            title: 'Fix bouton RAG dédoublé en Dialogue (mode desktop)',
            description: 'Correction du problème d\'affichage de 2 boutons RAG en mode desktop dans le module Dialogue. Ajout de !important et media query explicite @media (min-width: 761px) pour forcer le masquage du bouton mobile en desktop',
            file: 'src/frontend/styles/components/rag-power-button.css'
          },
          {
            title: 'Fix chevauchement tutos Dashboard/Config (page À propos)',
            description: 'Grid des tutos avec minmax(320px) trop étroit causait chevauchements entre 640px-720px de largeur. Augmentation du minmax de 320px à 380px pour éviter tout chevauchement des cartes tutoriels',
            file: 'src/frontend/features/documentation/documentation.css'
          },
          {
            title: 'Fix critique orientation lock desktop',
            description: 'Desktop landscape (écrans < 900px hauteur) ne force plus le mode portrait, media query corrigé pour détecter uniquement vrais mobiles (largeur <= 960px)',
            file: 'src/frontend/styles/overrides/mobile-menu-fix.css'
          }
        ]
      },
      {
        type: 'impact',
        title: '🎯 Impact',
        items: [
          'Transparence technique maximale - Utilisateurs voient TOUT le détail des évolutions',
          'Documentation vivante - Changelog complet accessible directement dans l\'app',
          'Traçabilité complète - Fichiers modifiés et contexte pour chaque changement',
          'UX moderne - Design enrichi avec sections organisées et badges colorés'
        ]
      },
      {
        type: 'files',
        title: '📁 Fichiers Modifiés',
        items: [
          'src/version.js - Ajout FULL_CHANGELOG enrichi (6 versions) + Fixes détaillés',
          'src/frontend/version.js - Synchronisation FULL_CHANGELOG',
          'src/frontend/features/settings/settings-about.js - Méthodes rendu détaillées',
          'src/frontend/features/settings/settings-about.css - Styles sections enrichies',
          'src/frontend/styles/components/rag-power-button.css - Fix bouton RAG dédoublé',
          'src/frontend/features/documentation/documentation.css - Fix grid tutos (380px)',
          'package.json - Version beta-3.2.1',
          'CHANGELOG.md - Entrée beta-3.2.1'
        ]
      }
    ]
  },
  {
    version: 'beta-3.2.0',
    date: '2025-10-26',
    title: 'Module À Propos avec Changelog Enrichi',
    description: 'Ajout d\'un module complet dédié à l\'affichage des informations de version, du changelog enrichi et des crédits du projet.',
    sections: [
      {
        type: 'features',
        title: '🆕 Fonctionnalités Ajoutées',
        items: [
          {
            title: 'Onglet "À propos" dans Paramètres',
            description: 'Navigation dédiée avec icône et description, intégration complète dans le module Settings',
            file: 'settings-main.js'
          },
          {
            title: 'Affichage Changelog Enrichi',
            description: 'Historique de 13 versions (de beta-1.0.0 à beta-3.2.0), classement automatique par type de changement (Phase, Nouveauté, Qualité, Performance, Correction), badges colorés pour chaque type avec compteurs, mise en évidence de la version actuelle',
            file: 'settings-about.js'
          },
          {
            title: 'Section Informations Système',
            description: 'Version actuelle avec badges (Phase, Progression, Fonctionnalités), grille d\'informations (Date build, Version, Phase, Progression), logo ÉMERGENCE avec design moderne',
            file: 'settings-about.js'
          },
          {
            title: 'Section Modules Installés',
            description: 'Affichage des 15 modules actifs, grille responsive avec icônes et versions, statut actif pour chaque module',
            file: 'settings-about.js'
          },
          {
            title: 'Section Crédits & Remerciements',
            description: 'Informations développeur principal, remerciements spéciaux (Marem ❤️), technologies clés avec tags interactifs, description écosystème Guardian, footer avec contact et copyright',
            file: 'settings-about.js'
          },
          {
            title: 'Design & UX',
            description: 'Style glassmorphism cohérent avec le reste de l\'application, animations fluides et transitions, responsive mobile/desktop, badges et tags colorés par catégorie',
            file: 'settings-about.css'
          }
        ]
      },
      {
        type: 'impact',
        title: '🎯 Impact',
        items: [
          'Transparence complète - Utilisateurs voient tout l\'historique des évolutions',
          'Documentation intégrée - Changelog accessible directement dans l\'app',
          'Crédits visibles - Reconnaissance du développement et des technologies',
          'UX moderne - Design glassmorphism avec animations et badges colorés'
        ]
      },
      {
        type: 'files',
        title: '📁 Fichiers modifiés',
        items: [
          'src/frontend/features/settings/settings-about.js (créé - 350 lignes)',
          'src/frontend/features/settings/settings-about.css (créé - 550 lignes)',
          'src/frontend/features/settings/settings-main.js (import module)',
          'src/version.js (version beta-3.2.0 + 13 versions historique)',
          'src/frontend/version.js (synchronisation)',
          'package.json (version beta-3.2.0)',
          'CHANGELOG.md (entrée beta-3.2.0)'
        ]
      }
    ]
  },
  {
    version: 'beta-3.1.3',
    date: '2025-10-26',
    title: 'Temporal nDCG Metric + Chat Composer Guard',
    description: 'Implémentation d\'une métrique d\'évaluation interne pour mesurer l\'impact des boosts de fraîcheur et entropie dans le moteur de ranking ÉMERGENCE V8.',
    sections: [
      {
        type: 'features',
        title: '✨ Nouvelle Fonctionnalité',
        items: [
          {
            title: 'Métrique nDCG@k temporelle (ndcg_time_at_k)',
            description: 'Formule : DCG^time@k = Σ (2^rel_i - 1) * exp(-λ * Δt_i) / log2(i+1). Pénalisation exponentielle selon la fraîcheur des documents. Paramètres configurables : k, T_days, lambda',
            file: 'src/backend/features/benchmarks/metrics/temporal_ndcg.py'
          },
          {
            title: 'Intégration dans BenchmarksService',
            description: 'Méthode helper : BenchmarksService.calculate_temporal_ndcg(). Import de la métrique dans features/benchmarks/service.py. Exposition pour réutilisation dans d\'autres services',
            file: 'src/backend/features/benchmarks/service.py'
          },
          {
            title: 'Endpoint API',
            description: 'POST /api/benchmarks/metrics/ndcg-temporal - Calcul métrique à la demande. Pydantic models pour validation : RankedItem, TemporalNDCGRequest. Retour JSON avec score nDCG@k + métadonnées',
            file: 'src/backend/features/benchmarks/router.py'
          },
          {
            title: 'Tests complets',
            description: '18 tests unitaires. Couverture : cas edge, décroissance temporelle, trade-offs pertinence/fraîcheur. Validation paramètres (k, T_days, lambda). Scénarios réalistes (recherche documents)',
            file: 'tests/backend/features/test_benchmarks_metrics.py'
          }
        ]
      },
      {
        type: 'fixes',
        title: '🔧 Corrections',
        items: [
          {
            title: 'Chat Mobile – Composer & Scroll',
            description: 'Décale le footer du chat au-dessus de la barre de navigation portrait pour garder la zone de saisie accessible. Ajoute un padding dynamique côté messages pour éviter les zones mortes sous la bottom nav sur iOS/Android',
            file: 'chat.css'
          }
        ]
      },
      {
        type: 'impact',
        title: '🎯 Impact',
        items: [
          'Quantification boosts fraîcheur - Mesure réelle impact ranking temporel',
          'Métrique réutilisable - Accessible via service pour benchmarks futurs',
          'API externe - Endpoint pour calcul à la demande',
          'Type-safe - Type hints complets + validation Pydantic'
        ]
      }
    ]
  },
  {
    version: 'beta-3.1.2',
    date: '2025-10-26',
    title: 'Refactor Documentation Inter-Agents',
    description: 'Résolution des conflits merge récurrents sur AGENT_SYNC.md et docs/passation.md (454KB !) lors de travail parallèle des agents.',
    sections: [
      {
        type: 'quality',
        title: '✨ Amélioration Qualité',
        items: [
          {
            title: 'Fichiers de synchronisation séparés',
            description: 'AGENT_SYNC_CLAUDE.md ← Claude Code écrit ici. AGENT_SYNC_CODEX.md ← Codex GPT écrit ici. SYNC_STATUS.md ← Vue d\'ensemble centralisée (index)',
            file: 'AGENT_SYNC_*.md, SYNC_STATUS.md'
          },
          {
            title: 'Journaux de passation séparés',
            description: 'docs/passation_claude.md ← Journal Claude (48h max, auto-archivé). docs/passation_codex.md ← Journal Codex (48h max, auto-archivé). docs/archives/passation_archive_*.md ← Archives >48h',
            file: 'docs/passation_*.md'
          },
          {
            title: 'Rotation stricte 48h',
            description: 'Anciennes entrées archivées automatiquement. Fichiers toujours légers (<50KB)',
            file: 'docs/archives/'
          }
        ]
      },
      {
        type: 'impact',
        title: '🎯 Résultat',
        items: [
          'Zéro conflit merge sur docs de synchronisation (fichiers séparés)',
          'Meilleure coordination (chaque agent voit clairement ce que fait l\'autre)',
          'Lecture rapide (SYNC_STATUS.md = 2 min vs 10 min avant)',
          'Rotation auto (passation.md archivé de 454KB → <20KB)'
        ]
      },
      {
        type: 'files',
        title: '📁 Fichiers modifiés',
        items: [
          'Créés: SYNC_STATUS.md, AGENT_SYNC_CLAUDE.md, AGENT_SYNC_CODEX.md',
          'Créés: docs/passation_claude.md, docs/passation_codex.md',
          'Archivé: docs/passation.md (454KB) → docs/archives/passation_archive_2025-10-01_to_2025-10-26.md',
          'Mis à jour: CLAUDE.md, CODEV_PROTOCOL.md, CODEX_GPT_GUIDE.md'
        ]
      }
    ]
  },
  {
    version: 'beta-3.1.1',
    date: '2025-10-26',
    title: 'Fix Modal Reprise Conversation',
    description: 'Correction du modal de reprise de conversation qui ne fonctionnait pas après connexion.',
    sections: [
      {
        type: 'fixes',
        title: '🔧 Corrections',
        items: [
          {
            title: 'Module Dialogue - Modal de reprise',
            description: 'Attente automatique du chargement des threads pour proposer l\'option « Reprendre » quand des conversations existent. Mise à jour dynamique du contenu du modal si les données arrivent après affichage',
            file: 'chat.js'
          }
        ]
      }
    ]
  },
  {
    version: 'beta-3.1.0',
    date: '2025-10-26',
    title: 'Webhooks + Health Check Scripts + Qualité',
    description: 'Système de webhooks complet (P3.11), scripts de monitoring production, Mypy 100% clean, corrections critiques Cockpit/Chat/Documents',
    sections: [
      {
        type: 'features',
        title: '🆕 Fonctionnalités Ajoutées',
        items: [
          {
            title: 'Système de Webhooks Complet (P3.11)',
            description: 'Endpoints REST /api/webhooks/* (CRUD + deliveries + stats). Événements: thread.created, message.sent, analysis.completed, debate.completed, document.uploaded. Delivery HTTP POST avec HMAC SHA256 pour sécurité. Retry automatique 3x avec backoff (5s, 15s, 60s). UI complète: Settings > Webhooks (modal, liste, logs, stats). Tables BDD: webhooks + webhook_deliveries (migration 010)',
            file: 'webhooks/router.py, settings-webhooks.js'
          },
          {
            title: 'Scripts de Monitoring Production',
            description: 'Script health check avec JWT auth (résout 403). Vérification endpoint /ready avec Bearer token. Métriques Cloud Run via gcloud (optionnel). Logs récents (20 derniers, optionnel). Rapport markdown auto-généré. Détection OS automatique (python/python3)',
            file: 'scripts/check-prod-health.ps1, scripts/README_HEALTH_CHECK.md'
          },
          {
            title: 'Système de Patch Notes',
            description: 'Patch notes centralisées dans src/version.js. Affichage automatique dans module "À propos" (Paramètres). Historique des 2 dernières versions visible. Icônes par type de changement (feature, fix, quality, perf, phase). Mise en évidence de la version actuelle',
            file: 'src/version.js, settings-main.js'
          }
        ]
      },
      {
        type: 'quality',
        title: '✨ Qualité & Performance',
        items: [
          {
            title: 'Mypy 100% Clean - Type Safety Complet',
            description: '471 erreurs mypy corrigées → 0 erreurs restantes. Type hints complets sur tout le backend Python. Strict mode mypy activé. Guide de style mypy intégré',
            file: 'docs/MYPY_STYLE_GUIDE.md'
          },
          {
            title: 'Bundle Optimization Frontend',
            description: 'Lazy loading: Chart.js, jsPDF, PapaParse. Réduction taille bundle initial. Amélioration temps de chargement page',
            file: 'vite.config.js'
          }
        ]
      },
      {
        type: 'fixes',
        title: '🔧 Corrections',
        items: [
          {
            title: 'Cockpit - 3 Bugs SQL Critiques',
            description: 'Bug SQL no such column: agent → agent_id. Filtrage session_id trop restrictif → session_id=None. Agents fantômes dans Distribution → whitelist stricte. Graphiques vides → fetch données + backend metrics',
            file: 'cockpit/router.py'
          },
          {
            title: 'Module Documents - Layout Desktop/Mobile',
            description: 'Fix layout foireux desktop et mobile. Résolution problèmes d\'affichage et scroll',
            file: 'documents.css'
          },
          {
            title: 'Module Chat - 4 Bugs UI/UX Critiques',
            description: 'Modal démarrage corrigé. Scroll automatique résolu. Routing réponses agents fixé. Duplication messages éliminée',
            file: 'chat.js'
          },
          {
            title: 'Tests - 5 Flaky Tests Corrigés',
            description: 'ChromaDB Windows compatibility. Mocks RAG améliorés. Stabilité suite de tests',
            file: 'tests/'
          }
        ]
      },
      {
        type: 'impact',
        title: '🎯 Impact Global',
        items: [
          '78% features complétées (18/23) - +4% vs beta-3.0.0',
          'Phase P3 démarrée (1/4 features done - P3.11 webhooks)',
          'Qualité code maximale (mypy 100% clean)',
          'Monitoring production automatisé',
          'Intégrations externes possibles via webhooks'
        ]
      }
    ]
  }
];

export default {
  currentRelease: CURRENT_RELEASE,
  version: VERSION,
  versionName: VERSION_NAME,
  versionDate: VERSION_DATE,
  buildPhase: BUILD_PHASE,
  completionPercentage: COMPLETION_PERCENTAGE,
  totalFeatures: TOTAL_FEATURES,

  // Detailed phase breakdown
  phases: {
    P0: { status: 'completed', features: 3, completion: 100 },
    P1: { status: 'completed', features: 3, completion: 100 },
    P2: { status: 'completed', features: 3, completion: 100 },
    P3: { status: 'in_progress', features: 4, completion: 25 }, // P3.11 webhooks done
    P4: { status: 'pending', features: 10, completion: 0 },
  },

  // Patch notes (newest first)
  patchNotes: PATCH_NOTES,

  /**
   * Get patch notes for current version
   * @returns {Object|null} Current version patch notes
   */
  getCurrentPatchNotes() {
    return this.patchNotes.find(note => note.version === VERSION) || null;
  },

  /**
   * Get patch notes formatted for display
   * @param {number} limit - Maximum number of versions to show
   * @returns {Array} Formatted patch notes
   */
  getFormattedPatchNotes(limit = 2) {
    return this.patchNotes.slice(0, limit);
  },

  // Display helpers
  get fullVersion() {
    return `${VERSION} - ${VERSION_NAME}`;
  },

  get shortVersion() {
    return VERSION;
  },

  get displayVersion() {
    return VERSION.replace('beta-', 'β');
  },

  // Feature count helpers
  get completedFeatures() {
    return Object.values(this.phases)
      .filter(phase => phase.status === 'completed')
      .reduce((sum, phase) => sum + phase.features, 0);
  },

  get featuresDisplay() {
    return `${this.completedFeatures}/${this.totalFeatures}`;
  }
};<|MERGE_RESOLUTION|>--- conflicted
+++ resolved
@@ -20,7 +20,6 @@
  * - beta-2.1.5 : Fix responsive mobile admin dashboard
  * - beta-2.2.0 : Mypy 100% clean (0 errors) + monitoring router fix
  * - beta-3.0.0 : Phase P2 complétée (Admin & Sécurité - 3/3)
-<<<<<<< HEAD
  * - beta-3.3.0 : PWA Mode Hors Ligne (P3.10 Complétée) [ACTUEL]
  */
 
@@ -29,7 +28,6 @@
 export const VERSION_DATE = '2025-10-27';
 export const BUILD_PHASE = 'P3';
 export const COMPLETION_PERCENTAGE = 78; // 18/23 features (P3.10 PWA complété)
-=======
  * - beta-3.2.1 : Changelog enrichi - 5 révisions détaillées avec sections complètes [ACTUEL]
  * - beta-3.2.0 : Module À Propos avec Changelog enrichi (13 versions affichées)
  * - beta-3.1.3 : Métrique nDCG@k temporelle + garde composer mobile
@@ -49,7 +47,6 @@
 export const VERSION_DATE = CURRENT_RELEASE.date;
 export const BUILD_PHASE = 'P3';
 export const COMPLETION_PERCENTAGE = 78; // 18/23 features (P3.11 webhooks complété)
->>>>>>> e618a93c
 export const TOTAL_FEATURES = 23;
 
 /**
