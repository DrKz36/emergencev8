/**
 * ÉMERGENCE V8 - Version centralisée
 *
 * Ce fichier est la source unique de vérité pour le versioning de l'application.
 * Toutes les références de version doivent importer depuis ce fichier.
 *
 * Versioning sémantique : beta-MAJOR.MINOR.PATCH
 * - MAJOR : Phase complète (P0 = 1, P1 = 2, P2 = 3, etc.)
 * - MINOR : Fonctionnalité complétée dans la phase
 * - PATCH : Bugfixes et hotfixes
 *
 * Historique :
 * - beta-1.0.0 : Phase P0 complétée (Quick Wins - 3/3)
 * - beta-2.0.0 : Phase P1 complétée (UX Essentielle - 3/3)
 * - beta-2.1.0 : Phase 1 & 3 Debug (Backend fixes + UI/UX improvements)
 * - beta-2.1.1 : Audit système multi-agents + versioning unifié
 * - beta-2.1.2 : Guardian automation + pre-deployment validation
 * - beta-2.1.3 : Guardian email reports automation
 * - beta-2.1.4 : Fix 404 production (reset-password, favicon)
 * - beta-2.1.5 : Fix responsive mobile admin dashboard
 * - beta-2.2.0 : Mypy 100% clean (0 errors) + monitoring router fix
 * - beta-3.0.0 : Phase P2 complétée (Admin & Sécurité - 3/3)
<<<<<<< HEAD
 * - beta-3.3.13 : Auth token test bundler compatibility [ACTUEL]
 * - beta-3.3.12 : Auth session continuity
 * - beta-3.3.11 : Auth handshake stabilization
=======
 * - beta-3.3.11 : Auth handshake stabilization [ACTUEL]
>>>>>>> fd97917a
 * - beta-3.3.10 : Sync script compatibility fix
 * - beta-3.3.9 : Version manifest merge fix
 * - beta-3.3.8 : Document chunk throttling & warnings
 * - beta-3.3.7 : Document upload resilience & cross-agent routing
 * - beta-3.3.6 : About module metrics refresh & genesis timeline fix
 * - beta-3.3.5 : Setup Firestore Snapshot - Infrastructure Sync Allowlist Automatique
 * - beta-3.3.4 : Fix Timing Pop-up - Affichage au Démarrage App (pas au mount module)
 * - beta-3.3.3 : Fix Pop-up Reprise - Modal Systématique + Centrage Correct
 * - beta-3.3.2 : Fix Critiques Routing/Session - Pop-up Reprise + Validation Threads Archivés
 * - beta-3.3.1 : Fix Critiques BDD - Duplication Messages + Soft-Delete Archives
 * - beta-3.3.0 : PWA Mode Hors Ligne (P3.10 Complétée)
 * - beta-3.2.2 : Configuration Email Officielle - emergence.app.ch@gmail.com
 * - beta-3.2.1 : Changelog enrichi - 5 révisions détaillées avec sections complètes
 * - beta-3.2.0 : Module À Propos avec Changelog enrichi (13 versions affichées)
 * - beta-3.1.3 : Métrique nDCG@k temporelle + garde composer mobile
 * - beta-3.1.2 : Refactor docs inter-agents (fichiers séparés - zéro conflit merge)
 * - beta-3.1.1 : Dialogue - Modal reprise multi-conversations
 * - beta-3.1.0 : Webhooks + Health Check Scripts + Qualité (mypy 100%)
 */

export const CURRENT_RELEASE = {
<<<<<<< HEAD
  version: 'beta-3.3.13',
  name: 'Auth token test bundler compatibility',
=======
  version: 'beta-3.3.11',
  name: 'Auth handshake stabilization',
>>>>>>> fd97917a
  date: '2025-10-30',
};

export const VERSION = CURRENT_RELEASE.version;
export const VERSION_NAME = CURRENT_RELEASE.name;
export const VERSION_DATE = CURRENT_RELEASE.date;
export const BUILD_PHASE = 'P3';
export const COMPLETION_PERCENTAGE = 78; // 18/23 features (P3.11 webhooks complété)
export const TOTAL_FEATURES = 23;

/**
 * Patch notes pour la version actuelle
 * Affichées dans le module "À propos" des paramètres
 */
export const PATCH_NOTES = [
  {
<<<<<<< HEAD
    version: 'beta-3.3.13',
    tagline: 'Auth token test bundler compatibility',
    date: '2025-10-30',
    changes: [
      { type: 'tests', text: 'Renommé la suite auth.normalize-token en .test.mjs pour s’aligner sur les runners Node ESM et éviter que Vite traite les tests comme modules CommonJS.' },
      { type: 'fix', text: 'Mise à jour des références documentaires et scripts pour pointer vers le nouveau chemin du test.' },
      { type: 'quality', text: 'Validation build/test pour garantir la compatibilité Guardian et pipelines CI.' },
    ]
  },
  {
    version: 'beta-3.3.12',
    tagline: 'Auth session continuity',
    date: '2025-10-30',
    changes: [
      { type: 'fix', text: 'resetForSession() préserve auth.isAuthenticated lorsqu’on garde la session active et le client WebSocket passe ce flag pour éviter les faux prompts de reconnexion.' },
      { type: 'fix', text: 'refreshSessionRole() réaffirme auth.hasToken et auth.isAuthenticated après chaque ping backend pour empêcher les déconnexions instantanées.' },
      { type: 'tests', text: 'Nouvelle suite node:test pour valider la normalisation des tokens (Bearer/token=/padding) et la purge des valeurs invalides.' },
    ]
  },
  {
=======
>>>>>>> fd97917a
    version: 'beta-3.3.11',
    tagline: 'Auth handshake stabilization',
    date: '2025-10-30',
    changes: [
      { type: 'fix', text: 'Normalisation stricte des tokens (Bearer/token=/guillemets) avant stockage + purge des entrées invalides pour éviter les WebSocket 4401.' },
      { type: 'quality', text: 'StateManager expose désormais auth.isAuthenticated pour bloquer les prompts tant que l’auth n’est pas finalisée.' },
      { type: 'quality', text: 'Listener storage multi-onglets et badge auth synchronisés avec la nouvelle normalisation de token.' },
    ]
  },
  {
    version: 'beta-3.3.10',
    tagline: 'Sync script compatibility fix',
    date: '2025-10-30',
    changes: [
      { type: 'fix', text: 'scripts/sync_version.ps1 sait lire CURRENT_RELEASE et ne casse plus quand VERSION n’est plus un littéral.' },
      { type: 'quality', text: 'Le script liste précisément les fichiers mis à jour et respecte le mode dry-run sans bruit inutile.' },
      { type: 'tests', text: 'npm run build + npm test pour vérifier que la refactorisation n’impacte pas le front.' }
    ]
  },
  {
    version: 'beta-3.3.9',
    tagline: 'Version manifest merge fix',
    date: '2025-10-29',
    changes: [
      { type: 'fix', text: 'Corrige la fusion simultanée des fichiers de version qui cassait le build Vite suite à la duplication des clefs.' },
      { type: 'quality', text: 'Synchronisation des métadonnées de version frontend/backend + changelog remis en cohérence.' },
      { type: 'tests', text: 'Le build frontend repasse et protège contre les futures régressions de merge.' }
    ]
  },
  {
    version: 'beta-3.3.8',
    tagline: 'Document chunk throttling & warnings',
    date: '2025-10-29',
    changes: [
      { type: 'fix', text: 'Les uploads massifs gèrent désormais des milliers de paragraphes : vectorisation en lots, limite de chunks configurable et warning explicite plutôt qu’un 500.' },
      { type: 'quality', text: 'L’API documents retourne le nombre de chunks indexés et remonte un avertissement même lorsque l’upload réussit.' },
      { type: 'ux', text: 'Le module Documents affiche un toast d’avertissement quand la vectorisation est partielle, y compris après ré-indexation.' },
      { type: 'test', text: 'Nouveau test backend qui valide la limitation de chunks et le découpage en batchs d’indexation.' }
    ]
  },
  {
    version: 'beta-3.3.7',
    tagline: 'Document upload resilience & cross-agent routing',
    date: '2025-10-29',
    changes: [
      { type: 'fix', text: 'Les uploads et ré-indexations de documents restent possibles même lorsque le vector store est en READ-ONLY : statut “erreur” explicite et avertissement UI.' },
      { type: 'quality', text: 'Les avertissements de vectorisation sont stockés et renvoyés côté API/Frontend pour garder la trace des indexations partielles.' },
      { type: 'fix', text: 'Les réponses d’opinion restent dans la conversation de l’agent évalué avec fallback propre si la source est absente.' },
      { type: 'tests', text: 'Suite node:test mise à jour pour vérifier le bucket source lors des réponses d’opinion.' }
    ]
  },
  {
    version: 'beta-3.3.6',
    tagline: 'About module metrics refresh & genesis timeline fix',
    date: '2025-10-29',
    changes: [
      { type: 'quality', text: 'Module À propos : statistiques projet synchronisées (139 fichiers backend, 95 JS frontend, 503 tests Pytest, 48 dépendances Python, 10 packages Node, ~88k LOC actifs).' },
      { type: 'quality', text: 'Listes frontend/backend mises à jour pour refléter Benchmarks, Usage Analytics et Guardian.' },
      { type: 'quality', text: 'featuresDisplay s’appuie désormais sur la progression réelle (18/23 • 78%) et est utilisé côté documentation.' },
      { type: 'fix', text: 'Chronologie Genèse corrigée : premières expérimentations LLM datées 2022, plus 2024.' }
    ]
  },
  {
    version: 'beta-3.3.5',
    tagline: 'Setup Firestore Snapshot - Infrastructure Sync Allowlist Automatique',
    date: '2025-10-28',
    changes: [
      { type: 'quality', text: 'Firestore activé - Mode natif région europe-west1 pour backup persistant allowlist' },
      { type: 'quality', text: 'Service account dédié - firestore-sync@emergence-469005.iam.gserviceaccount.com avec rôles datastore.user + secretAccessor' },
      { type: 'quality', text: 'Cloud Run service account - Basculé de compute@developer vers firestore-sync pour accès Firestore natif' },
      { type: 'quality', text: 'Document Firestore initialisé - Collection auth_config/allowlist avec admin entry (gonzalefernando@gmail.com)' },
      { type: 'quality', text: 'Script init_firestore_snapshot.py - Outil pour vérifier/créer document Firestore initial' }
    ]
  },
  {
    version: 'beta-3.3.4',
    tagline: 'Fix Timing Pop-up - Affichage au Démarrage App (pas au mount module)',
    date: '2025-10-28',
    changes: [
      { type: 'fix', text: 'Fix pop-up n\'apparaît qu\'après 20 secondes - Déplacé logique de init() vers listener threads:ready pour affichage immédiat au démarrage' },
      { type: 'fix', text: 'Fix pop-up absent si on reste dans module Conversations - mount() appelé uniquement au switch vers Dialogue, maintenant géré dans init()' },
      { type: 'quality', text: 'Setup listener _setupInitialConversationCheck() - Écoute threads:ready + fallback timeout 3s pour afficher modal au démarrage app' },
      { type: 'quality', text: 'Flag _initialModalChecked - Évite double affichage modal (init() + mount()) via flag de contrôle' },
      { type: 'quality', text: 'Modal s\'affiche maintenant <3s après connexion - Indépendant du module actif, garantit UX cohérente au démarrage' }
    ]
  },
  {
    version: 'beta-3.3.3',
    tagline: 'Fix Pop-up Reprise - Modal Systématique + Centrage Correct',
    date: '2025-10-28',
    changes: [
      { type: 'fix', text: 'Fix pop-up qui n\'apparaît qu\'à la première connexion - mount() vérifie maintenant si thread valide chargé (pas juste si ID existe)' },
      { type: 'fix', text: 'Fix pop-up décalé visuellement à gauche - Modal TOUJOURS appendé à document.body pour centrage flexbox correct' },
      { type: 'quality', text: 'Validation robuste mount() - Vérifie thread valide (existe + messages chargés + pas archivé) avant skip modal' },
      { type: 'quality', text: 'Modal systématique reconnexion - Affichage même après archivage conversations + création nouvelle + reconnexion' }
    ]
  },
  {
    version: 'beta-3.3.2',
    tagline: 'Fix Critiques Routing/Session - Pop-up Reprise + Validation Threads Archivés',
    date: '2025-10-28',
    changes: [
      { type: 'fix', text: 'Fix pop-up reprise conversation manquant (bug critique) - TOUJOURS attendre events backend threads:ready avant affichage modal' },
      { type: 'fix', text: 'Fix routage messages vers mauvaise conversation - Validation thread existe dans state ET n\'est pas archivé (getCurrentThreadId)' },
      { type: 'fix', text: 'Fix conversations qui fusionnent bizarrement - Ne plus utiliser localStorage seul comme indicateur threads existants' },
      { type: 'fix', text: 'Fix race condition localStorage/state/backend - _waitForThreadsBootstrap supprime early return qui skippait attente events' },
      { type: 'quality', text: 'Validation robuste threads archivés - getCurrentThreadId() clear thread ID si thread archivé ou absent du state' },
      { type: 'quality', text: 'Logs debug améliorés - Console warnings quand thread archivé/obsolète détecté avec clearing automatique' },
      { type: 'quality', text: 'Protection frontend 3 niveaux - _hasExistingConversations(), _waitForThreadsBootstrap(), getCurrentThreadId() synchronisées' }
    ]
  },
  {
    version: 'beta-3.3.1',
    tagline: 'Fix Critiques BDD - Duplication Messages + Soft-Delete Archives',
    date: '2025-10-28',
    changes: [
      { type: 'fix', text: 'Fix duplication messages (bug critique) - Supprimé double envoi REST+WebSocket dans chat.js (ligne 926) qui créait 2-4 messages en BDD' },
      { type: 'fix', text: 'Protection backend anti-duplication - Ajout vérification message_id existant avant INSERT (queries.py ligne 1177-1189)' },
      { type: 'quality', text: 'Contrainte UNIQUE SQL - Migration 20251028_unique_messages_id.sql pour empêcher doublons au niveau base' },
      { type: 'fix', text: 'Fix effacement archives (bug critique) - Soft-delete par défaut sur threads au lieu de DELETE physique (récupérable)' },
      { type: 'quality', text: 'Soft-delete threads - Nouveau param hard_delete=False par défaut dans delete_thread() avec archival_reason' },
      { type: 'quality', text: 'Index SQL optimisés - Migration 20251028_soft_delete_threads.sql avec index archived_status + archived_at' },
      { type: 'quality', text: 'Audit complet BDD - Analyse schéma messages/threads, identification root causes duplication/effacement' }
    ]
  },
  {
    version: 'beta-3.2.2',
    tagline: 'Configuration Email Officielle - emergence.app.ch@gmail.com',
    date: '2025-10-27',
    changes: [
      { type: 'quality', text: 'Configuration email officielle - Compte emergence.app.ch@gmail.com configuré avec app password Gmail' },
      { type: 'quality', text: 'SMTP Gmail - smtp.gmail.com:587 avec TLS activé pour tous les emails (password reset, Guardian reports, beta invitations)' },
      { type: 'quality', text: 'Script de test email - scripts/test/test_email_config.py créé pour valider la configuration SMTP' },
      { type: 'quality', text: 'Documentation .env.example - Mise à jour avec la nouvelle configuration email officielle' },
      { type: 'fix', text: 'Fix encoding Windows - Correction du script de test pour supporter les emojis UTF-8 sur console Windows' }
    ]
  },
  {
    version: 'beta-3.2.1',
    tagline: 'Changelog Enrichi - 5 Dernières Révisions Détaillées',
    date: '2025-10-26',
    changes: [
      { type: 'feature', text: 'Changelog enrichi - Affichage détaillé des 5 dernières versions avec toutes les sections du CHANGELOG.md' },
      { type: 'feature', text: 'Sections complètes - Fonctionnalités, Corrections, Qualité, Impact, Fichiers modifiés pour chaque version' },
      { type: 'feature', text: 'Détails techniques - Descriptions longues, fichiers touchés, contexte complet pour chaque changement' },
      { type: 'quality', text: 'Nouvelles classes CSS - Styles pour sections détaillées, badges impact/files, items enrichis' },
      { type: 'quality', text: 'Export FULL_CHANGELOG - Structure JavaScript complète depuis CHANGELOG.md pour 5 dernières versions' },
      { type: 'fix', text: 'Fix critique orientation lock - Desktop landscape ne force plus le mode portrait sur écrans < 900px hauteur' }
    ]
  },
  {
    version: 'beta-3.2.0',
    tagline: 'Module À Propos avec Changelog Enrichi',
    date: '2025-10-26',
    changes: [
      { type: 'feature', text: 'Nouveau module "À propos" dans Paramètres - Affichage complet du changelog avec 13 versions' },
      { type: 'feature', text: 'Historique des versions enrichi - Classement par type (Phase, Nouveauté, Qualité, Performance, Correction)' },
      { type: 'feature', text: 'Modules installés - Vue d\'ensemble des 15 modules actifs avec versions' },
      { type: 'feature', text: 'Crédits complets - Informations développeur, technologies, écosystème Guardian' },
      { type: 'quality', text: 'Design glassmorphism moderne avec badges colorés et animations fluides' }
    ]
  },
  {
    version: 'beta-3.1.3',
    tagline: 'Temporal nDCG Metric + Chat Composer Guard',
    date: '2025-10-26',
    changes: [
      { type: 'feature', text: 'Métrique nDCG@k temporelle - Évalue qualité ranking avec pénalisation fraîcheur exponentielle' },
      { type: 'feature', text: 'Endpoint POST /api/benchmarks/metrics/ndcg-temporal - Calcul métrique à la demande' },
      { type: 'quality', text: 'BenchmarksService.calculate_temporal_ndcg() - Méthode helper pour intégrations futures' },
      { type: 'quality', text: 'Tests complets (18 tests) - Cas edge, décroissance temporelle, trade-offs, validation params' },
      { type: 'quality', text: 'Documentation formule DCG temporelle - Mesure impact boosts fraîcheur/entropie moteur ranking' },
      { type: 'fix', text: 'Dialogue mobile – Le composer reste accessible en mode portrait (offset bottom nav + sticky guard)' },
      { type: 'quality', text: 'Messages mobile – Padding dynamique pour éviter les zones mortes sous la barre de navigation' }
    ]
  },
  {
    version: 'beta-3.1.2',
    date: '2025-10-26',
    changes: [
      { type: 'quality', text: 'Refactor complet docs inter-agents - Fichiers séparés par agent (AGENT_SYNC_CLAUDE.md / AGENT_SYNC_CODEX.md)' },
      { type: 'quality', text: 'Nouvelle structure passation - Journaux séparés (passation_claude.md / passation_codex.md) avec rotation 48h stricte' },
      { type: 'quality', text: 'SYNC_STATUS.md - Vue d\'ensemble centralisée des activités multi-agents' },
      { type: 'quality', text: 'Résultat : Zéro conflit merge sur docs de sync, meilleure coordination agents' },
      { type: 'quality', text: 'Mise à jour prompts agents (CLAUDE.md, CODEV_PROTOCOL.md, CODEX_GPT_GUIDE.md)' }
    ]
  },
  {
    version: 'beta-3.1.1',
    date: '2025-10-26',
    changes: [
      { type: 'fix', text: 'Module Dialogue - L\'option "Reprendre" réapparaît dès que des conversations existent (attente bootstrap threads)' },
      { type: 'quality', text: 'Modal d\'accueil dynamique selon la disponibilité des conversations (mise à jour live du contenu)' }
    ]
  },
  {
    version: 'beta-3.1.0',
    date: '2025-10-26',
    changes: [
      { type: 'feature', text: 'Système de webhooks complet (P3.11) - Intégrations externes avec retry automatique' },
      { type: 'feature', text: 'Scripts de monitoring production (health check avec JWT auth)' },
      { type: 'quality', text: 'Mypy 100% clean - 471 erreurs corrigées (0 erreurs restantes)' },
      { type: 'fix', text: 'Cockpit - 3 bugs SQL critiques résolus (graphiques distribution)' },
      { type: 'fix', text: 'Module Documents - Layout desktop/mobile corrigé' },
      { type: 'fix', text: 'Module Chat - 4 bugs UI/UX critiques résolus (modal, scroll, routing)' },
      { type: 'perf', text: 'Bundle optimization - Lazy loading Chart.js, jsPDF, PapaParse' },
      { type: 'fix', text: 'Tests - 5 flaky tests corrigés (ChromaDB Windows + mocks RAG)' }
    ]
  },
  {
    version: 'beta-3.0.0',
    date: '2025-10-22',
    changes: [
      { type: 'phase', text: 'Phase P2 complétée - Admin & Sécurité (3/3 features)' },
      { type: 'feature', text: 'Système de permissions avancé' },
      { type: 'feature', text: 'Audit logs et traçabilité' }
    ]
  },
  {
    version: 'beta-2.2.0',
    date: '2025-10-20',
    changes: [
      { type: 'quality', text: 'Mypy 100% clean - 0 erreurs de type restantes' },
      { type: 'fix', text: 'Correction monitoring router - endpoints /ready et /metrics' }
    ]
  },
  {
    version: 'beta-2.1.5',
    date: '2025-10-19',
    changes: [
      { type: 'fix', text: 'Dashboard admin - Responsive mobile corrigé (graphiques et layout)' }
    ]
  },
  {
    version: 'beta-2.1.4',
    date: '2025-10-18',
    changes: [
      { type: 'fix', text: 'Production - Correction 404 sur /reset-password et /favicon.ico' }
    ]
  },
  {
    version: 'beta-2.1.3',
    date: '2025-10-17',
    changes: [
      { type: 'feature', text: 'Guardian - Rapports automatiques par email (SMTP intégré)' },
      { type: 'quality', text: 'Orchestration Guardian - Envoi automatique des rapports après audit' }
    ]
  },
  {
    version: 'beta-2.1.2',
    date: '2025-10-17',
    changes: [
      { type: 'fix', text: 'Synchronisation versioning - Production affiche maintenant la bonne version' },
      { type: 'fix', text: 'Bug password_must_reset - Fin de la boucle infinie de demande de reset' },
      { type: 'fix', text: 'Thread mobile - Chargement automatique au retour sur module chat' },
      { type: 'feature', text: 'Script PowerShell - Synchronisation automatique de version entre fichiers' }
    ]
  },
  {
    version: 'beta-2.0.0',
    date: '2025-10-15',
    changes: [
      { type: 'phase', text: 'Phase P1 complétée - UX Essentielle (3/3 features)' },
      { type: 'feature', text: 'Mémoire - Feedback temps réel consolidation avec barre de progression' },
      { type: 'fix', text: 'Mémoire - Détection questions temporelles et enrichissement contexte historique' },
      { type: 'quality', text: 'Documentation - Guide utilisateur beta + Guide QA mémoire' }
    ]
  },
  {
    version: 'beta-1.1.0',
    date: '2025-10-15',
    changes: [
      { type: 'feature', text: 'Archivage conversations - Toggle Actifs/Archivés avec compteurs' },
      { type: 'feature', text: 'Fonction de désarchivage - Restauration conversations depuis archives' },
      { type: 'quality', text: 'Menu contextuel adaptatif - Actions selon mode actif/archivé' }
    ]
  },
  {
    version: 'beta-1.0.0',
    date: '2025-10-15',
    changes: [
      { type: 'phase', text: 'Version bêta de référence - État initial documenté' },
      { type: 'feature', text: 'Système d\'authentification et gestion utilisateurs' },
      { type: 'feature', text: 'Chat multi-agents - 5 agents (Analyste, Généraliste, Créatif, Technique, Éthique)' },
      { type: 'feature', text: 'Centre Mémoire avec extraction de concepts' },
      { type: 'feature', text: 'Documentation interactive intégrée' },
      { type: 'feature', text: 'Métriques Prometheus activées par défaut' }
    ]
  }
];

/**
 * Changelog complet des 5 dernières versions
 * Contenu enrichi depuis CHANGELOG.md pour affichage détaillé dans le module À propos
 */
export const FULL_CHANGELOG = [
  {
    version: 'beta-3.3.6',
    date: '2025-10-29',
    title: 'Module À Propos — métriques synchronisées & genèse corrigée',
    description: 'Actualisation du module À propos avec statistiques techniques recalculées, progression alignée sur la roadmap et chronologie LLM mise à jour (premiers prototypes en 2022).',
    sections: [
      {
        type: 'quality',
        title: '✨ Mise à jour des informations techniques',
        items: [
          {
            title: 'Cartes modules synchronisées',
            description: 'Listes frontend/backend reflétant l’architecture actuelle (Benchmarks, Usage Analytics, Guardian, Voice) avec icônes harmonisées.',
            file: 'src/frontend/features/settings/settings-about.js'
          },
          {
            title: 'Statistiques projet rafraîchies',
            description: 'Affichage des compteurs réalistes (139 fichiers backend, 95 JS frontend, 503 tests, 48 packages Python, 10 packages Node, ~88k LOC) et date de premiers prototypes LLM (2022).',
            file: 'src/frontend/features/settings/settings-about.js'
          },
          {
            title: 'Hints & responsive grid',
            description: 'Nouvelle grille (min 200px) avec hints explicatifs pour chaque métrique technique.',
            file: 'src/frontend/features/settings/settings-about.css'
          }
        ]
      },
      {
        type: 'fixes',
        title: '🔧 Corrections',
        items: [
          {
            title: 'Progression 18/23 alignée',
            description: 'Le calcul completedFeatures utilise désormais la progression réelle (78%) et alimente directement featuresDisplay.',
            file: 'src/version.js'
          },
          {
            title: 'Version display unifié',
            description: 'Les écrans documentation consomment featuresDisplay (au lieu d’un recalcul par phase) pour éviter les divergences.',
            file: 'src/frontend/core/version-display.js'
          },
          {
            title: 'Chronologie Genèse corrigée',
            description: 'La documentation précise que les premières expérimentations LLM datent de 2022, pas de 2024.',
            file: 'docs/story-genese-emergence.md'
          }
        ]
      },
      {
        type: 'impact',
        title: '🎯 Impact',
        items: [
          'Transparence accrue sur l’état réel du code et des dépendances',
          'Progression produit cohérente avec la roadmap (18/23 • 78%)',
          'Narratif du projet réaligné avec l’historique réel des expérimentations IA'
        ]
      },
      {
        type: 'files',
        title: '📁 Fichiers Modifiés',
        items: [
          'src/frontend/features/settings/settings-about.js',
          'src/frontend/features/settings/settings-about.css',
          'src/frontend/core/version-display.js',
          'src/frontend/version.js',
          'src/version.js',
          'docs/story-genese-emergence.md',
          'CHANGELOG.md'
        ]
      }
    ]
  },
  {
    version: 'beta-3.2.1',
    date: '2025-10-26',
    title: 'Changelog Enrichi - 5 Dernières Révisions Détaillées',
    description: 'Amélioration majeure du module "À propos" avec affichage complet et détaillé des 5 dernières versions du changelog incluant toutes les sections, descriptions longues et fichiers modifiés.',
    sections: [
      {
        type: 'features',
        title: '🆕 Fonctionnalités Ajoutées',
        items: [
          {
            title: 'Changelog enrichi - Affichage détaillé complet',
            description: 'Affichage des 5 dernières versions avec toutes les sections complètes du CHANGELOG.md (Fonctionnalités, Corrections, Qualité, Impact, Fichiers modifiés)',
            file: 'src/frontend/features/settings/settings-about.js'
          },
          {
            title: 'Sections techniques détaillées',
            description: 'Pour chaque version : descriptions longues de chaque changement, fichiers touchés avec chemins, contexte complet technique et business, badges colorés par type de changement',
            file: 'src/frontend/features/settings/settings-about.js'
          },
          {
            title: 'Export FULL_CHANGELOG structuré',
            description: 'Nouvelle structure JavaScript complète exportée depuis CHANGELOG.md pour les 5 dernières versions, format réutilisable dans tout le frontend',
            file: 'src/version.js'
          }
        ]
      },
      {
        type: 'quality',
        title: '🧹 Améliorations Qualité',
        items: [
          {
            title: 'Nouvelles classes CSS pour sections enrichies',
            description: 'Styles dédiés pour sections détaillées (changelog-detailed-item, changelog-item-description), badges impact/files avec couleurs différenciées, mise en page optimisée pour longues descriptions',
            file: 'src/frontend/features/settings/settings-about.css'
          },
          {
            title: 'Méthodes de rendu améliorées',
            description: 'renderChangelogSection() gère maintenant sections simples et détaillées, renderChangelogSectionItems() avec support descriptions riches, groupement automatique par type de changement',
            file: 'src/frontend/features/settings/settings-about.js'
          }
        ]
      },
      {
        type: 'fixes',
        title: '🔧 Corrections',
        items: [
          {
            title: 'Fix bouton RAG dédoublé en Dialogue (mode desktop)',
            description: 'Correction du problème d\'affichage de 2 boutons RAG en mode desktop dans le module Dialogue. Ajout de !important et media query explicite @media (min-width: 761px) pour forcer le masquage du bouton mobile en desktop',
            file: 'src/frontend/styles/components/rag-power-button.css'
          },
          {
            title: 'Fix chevauchement tutos Dashboard/Config (page À propos)',
            description: 'Grid des tutos avec minmax(320px) trop étroit causait chevauchements entre 640px-720px de largeur. Augmentation du minmax de 320px à 380px pour éviter tout chevauchement des cartes tutoriels',
            file: 'src/frontend/features/documentation/documentation.css'
          },
          {
            title: 'Fix critique orientation lock desktop',
            description: 'Desktop landscape (écrans < 900px hauteur) ne force plus le mode portrait, media query corrigé pour détecter uniquement vrais mobiles (largeur <= 960px)',
            file: 'src/frontend/styles/overrides/mobile-menu-fix.css'
          }
        ]
      },
      {
        type: 'impact',
        title: '🎯 Impact',
        items: [
          'Transparence technique maximale - Utilisateurs voient TOUT le détail des évolutions',
          'Documentation vivante - Changelog complet accessible directement dans l\'app',
          'Traçabilité complète - Fichiers modifiés et contexte pour chaque changement',
          'UX moderne - Design enrichi avec sections organisées et badges colorés'
        ]
      },
      {
        type: 'files',
        title: '📁 Fichiers Modifiés',
        items: [
          'src/version.js - Ajout FULL_CHANGELOG enrichi (6 versions) + Fixes détaillés',
          'src/frontend/version.js - Synchronisation FULL_CHANGELOG',
          'src/frontend/features/settings/settings-about.js - Méthodes rendu détaillées',
          'src/frontend/features/settings/settings-about.css - Styles sections enrichies',
          'src/frontend/styles/components/rag-power-button.css - Fix bouton RAG dédoublé',
          'src/frontend/features/documentation/documentation.css - Fix grid tutos (380px)',
          'package.json - Version beta-3.2.1',
          'CHANGELOG.md - Entrée beta-3.2.1'
        ]
      }
    ]
  },
  {
    version: 'beta-3.2.0',
    date: '2025-10-26',
    title: 'Module À Propos avec Changelog Enrichi',
    description: 'Ajout d\'un module complet dédié à l\'affichage des informations de version, du changelog enrichi et des crédits du projet.',
    sections: [
      {
        type: 'features',
        title: '🆕 Fonctionnalités Ajoutées',
        items: [
          {
            title: 'Onglet "À propos" dans Paramètres',
            description: 'Navigation dédiée avec icône et description, intégration complète dans le module Settings',
            file: 'settings-main.js'
          },
          {
            title: 'Affichage Changelog Enrichi',
            description: 'Historique de 13 versions (de beta-1.0.0 à beta-3.2.0), classement automatique par type de changement (Phase, Nouveauté, Qualité, Performance, Correction), badges colorés pour chaque type avec compteurs, mise en évidence de la version actuelle',
            file: 'settings-about.js'
          },
          {
            title: 'Section Informations Système',
            description: 'Version actuelle avec badges (Phase, Progression, Fonctionnalités), grille d\'informations (Date build, Version, Phase, Progression), logo ÉMERGENCE avec design moderne',
            file: 'settings-about.js'
          },
          {
            title: 'Section Modules Installés',
            description: 'Affichage des 15 modules actifs, grille responsive avec icônes et versions, statut actif pour chaque module',
            file: 'settings-about.js'
          },
          {
            title: 'Section Crédits & Remerciements',
            description: 'Informations développeur principal, remerciements spéciaux (Marem ❤️), technologies clés avec tags interactifs, description écosystème Guardian, footer avec contact et copyright',
            file: 'settings-about.js'
          },
          {
            title: 'Design & UX',
            description: 'Style glassmorphism cohérent avec le reste de l\'application, animations fluides et transitions, responsive mobile/desktop, badges et tags colorés par catégorie',
            file: 'settings-about.css'
          }
        ]
      },
      {
        type: 'impact',
        title: '🎯 Impact',
        items: [
          'Transparence complète - Utilisateurs voient tout l\'historique des évolutions',
          'Documentation intégrée - Changelog accessible directement dans l\'app',
          'Crédits visibles - Reconnaissance du développement et des technologies',
          'UX moderne - Design glassmorphism avec animations et badges colorés'
        ]
      },
      {
        type: 'files',
        title: '📁 Fichiers modifiés',
        items: [
          'src/frontend/features/settings/settings-about.js (créé - 350 lignes)',
          'src/frontend/features/settings/settings-about.css (créé - 550 lignes)',
          'src/frontend/features/settings/settings-main.js (import module)',
          'src/version.js (version beta-3.2.0 + 13 versions historique)',
          'src/frontend/version.js (synchronisation)',
          'package.json (version beta-3.2.0)',
          'CHANGELOG.md (entrée beta-3.2.0)'
        ]
      }
    ]
  },
  {
    version: 'beta-3.1.3',
    date: '2025-10-26',
    title: 'Temporal nDCG Metric + Chat Composer Guard',
    description: 'Implémentation d\'une métrique d\'évaluation interne pour mesurer l\'impact des boosts de fraîcheur et entropie dans le moteur de ranking ÉMERGENCE V8.',
    sections: [
      {
        type: 'features',
        title: '✨ Nouvelle Fonctionnalité',
        items: [
          {
            title: 'Métrique nDCG@k temporelle (ndcg_time_at_k)',
            description: 'Formule : DCG^time@k = Σ (2^rel_i - 1) * exp(-λ * Δt_i) / log2(i+1). Pénalisation exponentielle selon la fraîcheur des documents. Paramètres configurables : k, T_days, lambda',
            file: 'src/backend/features/benchmarks/metrics/temporal_ndcg.py'
          },
          {
            title: 'Intégration dans BenchmarksService',
            description: 'Méthode helper : BenchmarksService.calculate_temporal_ndcg(). Import de la métrique dans features/benchmarks/service.py. Exposition pour réutilisation dans d\'autres services',
            file: 'src/backend/features/benchmarks/service.py'
          },
          {
            title: 'Endpoint API',
            description: 'POST /api/benchmarks/metrics/ndcg-temporal - Calcul métrique à la demande. Pydantic models pour validation : RankedItem, TemporalNDCGRequest. Retour JSON avec score nDCG@k + métadonnées',
            file: 'src/backend/features/benchmarks/router.py'
          },
          {
            title: 'Tests complets',
            description: '18 tests unitaires. Couverture : cas edge, décroissance temporelle, trade-offs pertinence/fraîcheur. Validation paramètres (k, T_days, lambda). Scénarios réalistes (recherche documents)',
            file: 'tests/backend/features/test_benchmarks_metrics.py'
          }
        ]
      },
      {
        type: 'fixes',
        title: '🔧 Corrections',
        items: [
          {
            title: 'Chat Mobile – Composer & Scroll',
            description: 'Décale le footer du chat au-dessus de la barre de navigation portrait pour garder la zone de saisie accessible. Ajoute un padding dynamique côté messages pour éviter les zones mortes sous la bottom nav sur iOS/Android',
            file: 'chat.css'
          }
        ]
      },
      {
        type: 'impact',
        title: '🎯 Impact',
        items: [
          'Quantification boosts fraîcheur - Mesure réelle impact ranking temporel',
          'Métrique réutilisable - Accessible via service pour benchmarks futurs',
          'API externe - Endpoint pour calcul à la demande',
          'Type-safe - Type hints complets + validation Pydantic'
        ]
      }
    ]
  },
  {
    version: 'beta-3.1.2',
    date: '2025-10-26',
    title: 'Refactor Documentation Inter-Agents',
    description: 'Résolution des conflits merge récurrents sur AGENT_SYNC.md et docs/passation.md (454KB !) lors de travail parallèle des agents.',
    sections: [
      {
        type: 'quality',
        title: '✨ Amélioration Qualité',
        items: [
          {
            title: 'Fichiers de synchronisation séparés',
            description: 'AGENT_SYNC_CLAUDE.md ← Claude Code écrit ici. AGENT_SYNC_CODEX.md ← Codex GPT écrit ici. SYNC_STATUS.md ← Vue d\'ensemble centralisée (index)',
            file: 'AGENT_SYNC_*.md, SYNC_STATUS.md'
          },
          {
            title: 'Journaux de passation séparés',
            description: 'docs/passation_claude.md ← Journal Claude (48h max, auto-archivé). docs/passation_codex.md ← Journal Codex (48h max, auto-archivé). docs/archives/passation_archive_*.md ← Archives >48h',
            file: 'docs/passation_*.md'
          },
          {
            title: 'Rotation stricte 48h',
            description: 'Anciennes entrées archivées automatiquement. Fichiers toujours légers (<50KB)',
            file: 'docs/archives/'
          }
        ]
      },
      {
        type: 'impact',
        title: '🎯 Résultat',
        items: [
          'Zéro conflit merge sur docs de synchronisation (fichiers séparés)',
          'Meilleure coordination (chaque agent voit clairement ce que fait l\'autre)',
          'Lecture rapide (SYNC_STATUS.md = 2 min vs 10 min avant)',
          'Rotation auto (passation.md archivé de 454KB → <20KB)'
        ]
      },
      {
        type: 'files',
        title: '📁 Fichiers modifiés',
        items: [
          'Créés: SYNC_STATUS.md, AGENT_SYNC_CLAUDE.md, AGENT_SYNC_CODEX.md',
          'Créés: docs/passation_claude.md, docs/passation_codex.md',
          'Archivé: docs/passation.md (454KB) → docs/archives/passation_archive_2025-10-01_to_2025-10-26.md',
          'Mis à jour: CLAUDE.md, CODEV_PROTOCOL.md, CODEX_GPT_GUIDE.md'
        ]
      }
    ]
  },
  {
    version: 'beta-3.1.1',
    date: '2025-10-26',
    title: 'Fix Modal Reprise Conversation',
    description: 'Correction du modal de reprise de conversation qui ne fonctionnait pas après connexion.',
    sections: [
      {
        type: 'fixes',
        title: '🔧 Corrections',
        items: [
          {
            title: 'Module Dialogue - Modal de reprise',
            description: 'Attente automatique du chargement des threads pour proposer l\'option « Reprendre » quand des conversations existent. Mise à jour dynamique du contenu du modal si les données arrivent après affichage',
            file: 'chat.js'
          }
        ]
      }
    ]
  },
  {
    version: 'beta-3.1.0',
    date: '2025-10-26',
    title: 'Webhooks + Health Check Scripts + Qualité',
    description: 'Système de webhooks complet (P3.11), scripts de monitoring production, Mypy 100% clean, corrections critiques Cockpit/Chat/Documents',
    sections: [
      {
        type: 'features',
        title: '🆕 Fonctionnalités Ajoutées',
        items: [
          {
            title: 'Système de Webhooks Complet (P3.11)',
            description: 'Endpoints REST /api/webhooks/* (CRUD + deliveries + stats). Événements: thread.created, message.sent, analysis.completed, debate.completed, document.uploaded. Delivery HTTP POST avec HMAC SHA256 pour sécurité. Retry automatique 3x avec backoff (5s, 15s, 60s). UI complète: Settings > Webhooks (modal, liste, logs, stats). Tables BDD: webhooks + webhook_deliveries (migration 010)',
            file: 'webhooks/router.py, settings-webhooks.js'
          },
          {
            title: 'Scripts de Monitoring Production',
            description: 'Script health check avec JWT auth (résout 403). Vérification endpoint /ready avec Bearer token. Métriques Cloud Run via gcloud (optionnel). Logs récents (20 derniers, optionnel). Rapport markdown auto-généré. Détection OS automatique (python/python3)',
            file: 'scripts/check-prod-health.ps1, scripts/README_HEALTH_CHECK.md'
          },
          {
            title: 'Système de Patch Notes',
            description: 'Patch notes centralisées dans src/version.js. Affichage automatique dans module "À propos" (Paramètres). Historique des 2 dernières versions visible. Icônes par type de changement (feature, fix, quality, perf, phase). Mise en évidence de la version actuelle',
            file: 'src/version.js, settings-main.js'
          }
        ]
      },
      {
        type: 'quality',
        title: '✨ Qualité & Performance',
        items: [
          {
            title: 'Mypy 100% Clean - Type Safety Complet',
            description: '471 erreurs mypy corrigées → 0 erreurs restantes. Type hints complets sur tout le backend Python. Strict mode mypy activé. Guide de style mypy intégré',
            file: 'docs/MYPY_STYLE_GUIDE.md'
          },
          {
            title: 'Bundle Optimization Frontend',
            description: 'Lazy loading: Chart.js, jsPDF, PapaParse. Réduction taille bundle initial. Amélioration temps de chargement page',
            file: 'vite.config.js'
          }
        ]
      },
      {
        type: 'fixes',
        title: '🔧 Corrections',
        items: [
          {
            title: 'Cockpit - 3 Bugs SQL Critiques',
            description: 'Bug SQL no such column: agent → agent_id. Filtrage session_id trop restrictif → session_id=None. Agents fantômes dans Distribution → whitelist stricte. Graphiques vides → fetch données + backend metrics',
            file: 'cockpit/router.py'
          },
          {
            title: 'Module Documents - Layout Desktop/Mobile',
            description: 'Fix layout foireux desktop et mobile. Résolution problèmes d\'affichage et scroll',
            file: 'documents.css'
          },
          {
            title: 'Module Chat - 4 Bugs UI/UX Critiques',
            description: 'Modal démarrage corrigé. Scroll automatique résolu. Routing réponses agents fixé. Duplication messages éliminée',
            file: 'chat.js'
          },
          {
            title: 'Tests - 5 Flaky Tests Corrigés',
            description: 'ChromaDB Windows compatibility. Mocks RAG améliorés. Stabilité suite de tests',
            file: 'tests/'
          }
        ]
      },
      {
        type: 'impact',
        title: '🎯 Impact Global',
        items: [
          '78% features complétées (18/23) - +4% vs beta-3.0.0',
          'Phase P3 démarrée (1/4 features done - P3.11 webhooks)',
          'Qualité code maximale (mypy 100% clean)',
          'Monitoring production automatisé',
          'Intégrations externes possibles via webhooks'
        ]
      }
    ]
  }
];

export default {
  currentRelease: CURRENT_RELEASE,
  version: VERSION,
  versionName: VERSION_NAME,
  versionDate: VERSION_DATE,
  buildPhase: BUILD_PHASE,
  completionPercentage: COMPLETION_PERCENTAGE,
  totalFeatures: TOTAL_FEATURES,

  // Detailed phase breakdown
  phases: {
    P0: { status: 'completed', features: 3, completion: 100 },
    P1: { status: 'completed', features: 3, completion: 100 },
    P2: { status: 'completed', features: 3, completion: 100 },
    P3: { status: 'in_progress', features: 4, completion: 25 }, // P3.11 webhooks done
    P4: { status: 'pending', features: 10, completion: 0 },
  },

  // Patch notes (newest first)
  patchNotes: PATCH_NOTES,

  /**
   * Get patch notes for current version
   * @returns {Object|null} Current version patch notes
   */
  getCurrentPatchNotes() {
    return this.patchNotes.find(note => note.version === VERSION) || null;
  },

  /**
   * Get patch notes formatted for display
   * @param {number} limit - Maximum number of versions to show
   * @returns {Array} Formatted patch notes
   */
  getFormattedPatchNotes(limit = 2) {
    return this.patchNotes.slice(0, limit);
  },

  // Display helpers
  get fullVersion() {
    return `${VERSION} - ${VERSION_NAME}`;
  },

  get shortVersion() {
    return VERSION;
  },

  get displayVersion() {
    return VERSION.replace('beta-', 'β');
  },

  // Feature count helpers
  get completedFeatures() {
    return Math.round((this.completionPercentage / 100) * this.totalFeatures);
  },

  get featuresDisplay() {
    return `${this.completedFeatures}/${this.totalFeatures}`;
  }
};<|MERGE_RESOLUTION|>--- conflicted
+++ resolved
@@ -20,13 +20,10 @@
  * - beta-2.1.5 : Fix responsive mobile admin dashboard
  * - beta-2.2.0 : Mypy 100% clean (0 errors) + monitoring router fix
  * - beta-3.0.0 : Phase P2 complétée (Admin & Sécurité - 3/3)
-<<<<<<< HEAD
  * - beta-3.3.13 : Auth token test bundler compatibility [ACTUEL]
  * - beta-3.3.12 : Auth session continuity
  * - beta-3.3.11 : Auth handshake stabilization
-=======
  * - beta-3.3.11 : Auth handshake stabilization [ACTUEL]
->>>>>>> fd97917a
  * - beta-3.3.10 : Sync script compatibility fix
  * - beta-3.3.9 : Version manifest merge fix
  * - beta-3.3.8 : Document chunk throttling & warnings
@@ -48,13 +45,10 @@
  */
 
 export const CURRENT_RELEASE = {
-<<<<<<< HEAD
   version: 'beta-3.3.13',
   name: 'Auth token test bundler compatibility',
-=======
   version: 'beta-3.3.11',
   name: 'Auth handshake stabilization',
->>>>>>> fd97917a
   date: '2025-10-30',
 };
 
@@ -71,7 +65,6 @@
  */
 export const PATCH_NOTES = [
   {
-<<<<<<< HEAD
     version: 'beta-3.3.13',
     tagline: 'Auth token test bundler compatibility',
     date: '2025-10-30',
@@ -92,8 +85,6 @@
     ]
   },
   {
-=======
->>>>>>> fd97917a
     version: 'beta-3.3.11',
     tagline: 'Auth handshake stabilization',
     date: '2025-10-30',
