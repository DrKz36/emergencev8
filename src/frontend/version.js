--- conflicted
+++ resolved
@@ -46,11 +46,8 @@
 
 export const CURRENT_RELEASE = {
   version: 'beta-3.3.19',
-<<<<<<< HEAD
   name: 'Réactivation snapshot Firestore allowlist Cloud Run',
-=======
   name: 'TTS toggle header + Voix par agent + Auto-play silencieux',
->>>>>>> 0b772f62
   date: '2025-10-31',
 };
 
