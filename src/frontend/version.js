/**
 * ÉMERGENCE V8 - Version centralisée
 *
 * Ce fichier est la source unique de vérité pour le versioning de l'application.
 * Toutes les références de version doivent importer depuis ce fichier.
 *
 * Versioning sémantique : beta-MAJOR.MINOR.PATCH
 * - MAJOR : Phase complète (P0 = 1, P1 = 2, P2 = 3, etc.)
 * - MINOR : Fonctionnalité complétée dans la phase
 * - PATCH : Bugfixes et hotfixes
 *
 * Historique :
 * - beta-1.0.0 : Phase P0 complétée (Quick Wins - 3/3)
 * - beta-2.0.0 : Phase P1 complétée (UX Essentielle - 3/3)
 * - beta-2.1.0 : Phase 1 & 3 Debug (Backend fixes + UI/UX improvements)
 * - beta-2.1.1 : Audit système multi-agents + versioning unifié
 * - beta-2.1.2 : Guardian automation + pre-deployment validation
 * - beta-2.1.3 : Guardian email reports automation
 * - beta-2.1.4 : Fix 404 production (reset-password, favicon)
 * - beta-2.1.5 : Fix responsive mobile admin dashboard
 * - beta-2.2.0 : Mypy 100% clean (0 errors) + monitoring router fix
 * - beta-3.0.0 : Phase P2 complétée (Admin & Sécurité - 3/3)
<<<<<<< HEAD
 * - beta-3.2.0 : Module À Propos avec Changelog enrichi (13 versions affichées) [ACTUEL]
 * - beta-3.1.3 : Chat mobile composer guard (offset bottom nav)
=======
 * - beta-3.1.3 : Métrique nDCG@k temporelle (benchmarking fraîcheur/entropie) [ACTUEL]
 * - beta-3.1.3 : Chat mobile composer guard (offset bottom nav) [ACTUEL]
>>>>>>> a8996d4c
 * - beta-3.1.2 : Refactor docs inter-agents (fichiers séparés - zéro conflit merge)
 * - beta-3.1.1 : Dialogue - Modal reprise multi-conversations
 * - beta-3.1.0 : Webhooks + Health Check Scripts + Qualité (mypy 100%)
 */

<<<<<<< HEAD
export const VERSION = 'beta-3.2.0';
export const VERSION_NAME = 'Module À Propos avec Changelog Enrichi';
=======
export const VERSION = 'beta-3.1.3';
export const VERSION_NAME = 'Temporal nDCG Metric';
export const VERSION_NAME = 'Chat Mobile Composer Guard';
>>>>>>> a8996d4c
export const VERSION_DATE = '2025-10-26';
export const BUILD_PHASE = 'P3';
export const COMPLETION_PERCENTAGE = 78; // 18/23 features (P3.11 webhooks complété)
export const TOTAL_FEATURES = 23;

/**
 * Patch notes pour la version actuelle
 * Affichées dans le module "À propos" des paramètres
 */
export const PATCH_NOTES = [
  {
    version: 'beta-3.2.0',
    date: '2025-10-26',
    changes: [
      { type: 'feature', text: 'Nouveau module "À propos" dans Paramètres - Affichage complet du changelog avec 13 versions' },
      { type: 'feature', text: 'Historique des versions enrichi - Classement par type (Phase, Nouveauté, Qualité, Performance, Correction)' },
      { type: 'feature', text: 'Modules installés - Vue d\'ensemble des 15 modules actifs avec versions' },
      { type: 'feature', text: 'Crédits complets - Informations développeur, technologies, écosystème Guardian' },
      { type: 'quality', text: 'Design glassmorphism moderne avec badges colorés et animations fluides' }
    ]
  },
  {
    version: 'beta-3.1.3',
    date: '2025-10-26',
    changes: [
      { type: 'feature', text: 'Métrique nDCG@k temporelle - Évalue qualité ranking avec pénalisation fraîcheur exponentielle' },
      { type: 'feature', text: 'Endpoint POST /api/benchmarks/metrics/ndcg-temporal - Calcul métrique à la demande' },
      { type: 'quality', text: 'BenchmarksService.calculate_temporal_ndcg() - Méthode helper pour intégrations futures' },
      { type: 'quality', text: 'Tests complets (18 tests) - Cas edge, décroissance temporelle, trade-offs, validation params' },
      { type: 'quality', text: 'Documentation formule DCG temporelle - Mesure impact boosts fraîcheur/entropie moteur ranking' }
      { type: 'fix', text: 'Dialogue mobile – Le composer reste accessible en mode portrait (offset bottom nav + sticky guard)' },
      { type: 'quality', text: 'Messages mobile – Padding dynamique pour éviter les zones mortes sous la barre de navigation' }
    ]
  },
  {
    version: 'beta-3.1.2',
    date: '2025-10-26',
    changes: [
      { type: 'quality', text: 'Refactor complet docs inter-agents - Fichiers séparés par agent (AGENT_SYNC_CLAUDE.md / AGENT_SYNC_CODEX.md)' },
      { type: 'quality', text: 'Nouvelle structure passation - Journaux séparés (passation_claude.md / passation_codex.md) avec rotation 48h stricte' },
      { type: 'quality', text: 'SYNC_STATUS.md - Vue d\'ensemble centralisée des activités multi-agents' },
      { type: 'quality', text: 'Résultat : Zéro conflit merge sur docs de sync, meilleure coordination agents' },
      { type: 'quality', text: 'Mise à jour prompts agents (CLAUDE.md, CODEV_PROTOCOL.md, CODEX_GPT_GUIDE.md)' }
    ]
  },
  {
    version: 'beta-3.1.1',
    date: '2025-10-26',
    changes: [
      { type: 'fix', text: 'Module Dialogue - L\'option "Reprendre" réapparaît dès que des conversations existent (attente bootstrap threads)' },
      { type: 'quality', text: 'Modal d\'accueil dynamique selon la disponibilité des conversations (mise à jour live du contenu)' }
    ]
  },
  {
    version: 'beta-3.1.0',
    date: '2025-10-26',
    changes: [
      { type: 'feature', text: 'Système de webhooks complet (P3.11) - Intégrations externes avec retry automatique' },
      { type: 'feature', text: 'Scripts de monitoring production (health check avec JWT auth)' },
      { type: 'quality', text: 'Mypy 100% clean - 471 erreurs corrigées (0 erreurs restantes)' },
      { type: 'fix', text: 'Cockpit - 3 bugs SQL critiques résolus (graphiques distribution)' },
      { type: 'fix', text: 'Module Documents - Layout desktop/mobile corrigé' },
      { type: 'fix', text: 'Module Chat - 4 bugs UI/UX critiques résolus (modal, scroll, routing)' },
      { type: 'perf', text: 'Bundle optimization - Lazy loading Chart.js, jsPDF, PapaParse' },
      { type: 'fix', text: 'Tests - 5 flaky tests corrigés (ChromaDB Windows + mocks RAG)' }
    ]
  },
  {
    version: 'beta-3.0.0',
    date: '2025-10-22',
    changes: [
      { type: 'phase', text: 'Phase P2 complétée - Admin & Sécurité (3/3 features)' },
      { type: 'feature', text: 'Système de permissions avancé' },
      { type: 'feature', text: 'Audit logs et traçabilité' }
    ]
  },
  {
    version: 'beta-2.2.0',
    date: '2025-10-20',
    changes: [
      { type: 'quality', text: 'Mypy 100% clean - 0 erreurs de type restantes' },
      { type: 'fix', text: 'Correction monitoring router - endpoints /ready et /metrics' }
    ]
  },
  {
    version: 'beta-2.1.5',
    date: '2025-10-19',
    changes: [
      { type: 'fix', text: 'Dashboard admin - Responsive mobile corrigé (graphiques et layout)' }
    ]
  },
  {
    version: 'beta-2.1.4',
    date: '2025-10-18',
    changes: [
      { type: 'fix', text: 'Production - Correction 404 sur /reset-password et /favicon.ico' }
    ]
  },
  {
    version: 'beta-2.1.3',
    date: '2025-10-17',
    changes: [
      { type: 'feature', text: 'Guardian - Rapports automatiques par email (SMTP intégré)' },
      { type: 'quality', text: 'Orchestration Guardian - Envoi automatique des rapports après audit' }
    ]
  },
  {
    version: 'beta-2.1.2',
    date: '2025-10-17',
    changes: [
      { type: 'fix', text: 'Synchronisation versioning - Production affiche maintenant la bonne version' },
      { type: 'fix', text: 'Bug password_must_reset - Fin de la boucle infinie de demande de reset' },
      { type: 'fix', text: 'Thread mobile - Chargement automatique au retour sur module chat' },
      { type: 'feature', text: 'Script PowerShell - Synchronisation automatique de version entre fichiers' }
    ]
  },
  {
    version: 'beta-2.0.0',
    date: '2025-10-15',
    changes: [
      { type: 'phase', text: 'Phase P1 complétée - UX Essentielle (3/3 features)' },
      { type: 'feature', text: 'Mémoire - Feedback temps réel consolidation avec barre de progression' },
      { type: 'fix', text: 'Mémoire - Détection questions temporelles et enrichissement contexte historique' },
      { type: 'quality', text: 'Documentation - Guide utilisateur beta + Guide QA mémoire' }
    ]
  },
  {
    version: 'beta-1.1.0',
    date: '2025-10-15',
    changes: [
      { type: 'feature', text: 'Archivage conversations - Toggle Actifs/Archivés avec compteurs' },
      { type: 'feature', text: 'Fonction de désarchivage - Restauration conversations depuis archives' },
      { type: 'quality', text: 'Menu contextuel adaptatif - Actions selon mode actif/archivé' }
    ]
  },
  {
    version: 'beta-1.0.0',
    date: '2025-10-15',
    changes: [
      { type: 'phase', text: 'Version bêta de référence - État initial documenté' },
      { type: 'feature', text: 'Système d\'authentification et gestion utilisateurs' },
      { type: 'feature', text: 'Chat multi-agents - 5 agents (Analyste, Généraliste, Créatif, Technique, Éthique)' },
      { type: 'feature', text: 'Centre Mémoire avec extraction de concepts' },
      { type: 'feature', text: 'Documentation interactive intégrée' },
      { type: 'feature', text: 'Métriques Prometheus activées par défaut' }
    ]
  }
];

export default {
  version: VERSION,
  versionName: VERSION_NAME,
  versionDate: VERSION_DATE,
  buildPhase: BUILD_PHASE,
  completionPercentage: COMPLETION_PERCENTAGE,
  totalFeatures: TOTAL_FEATURES,

  // Detailed phase breakdown
  phases: {
    P0: { status: 'completed', features: 3, completion: 100 },
    P1: { status: 'completed', features: 3, completion: 100 },
    P2: { status: 'completed', features: 3, completion: 100 },
    P3: { status: 'in_progress', features: 4, completion: 25 }, // P3.11 webhooks done
    P4: { status: 'pending', features: 10, completion: 0 },
  },

  // Patch notes (newest first)
  patchNotes: PATCH_NOTES,

  /**
   * Get patch notes for current version
   * @returns {Object|null} Current version patch notes
   */
  getCurrentPatchNotes() {
    return this.patchNotes.find(note => note.version === VERSION) || null;
  },

  /**
   * Get patch notes formatted for display
   * @param {number} limit - Maximum number of versions to show
   * @returns {Array} Formatted patch notes
   */
  getFormattedPatchNotes(limit = 2) {
    return this.patchNotes.slice(0, limit);
  },

  // Display helpers
  get fullVersion() {
    return `${VERSION} - ${VERSION_NAME}`;
  },

  get shortVersion() {
    return VERSION;
  },

  get displayVersion() {
    return VERSION.replace('beta-', 'β');
  },

  // Feature count helpers
  get completedFeatures() {
    return Object.values(this.phases)
      .filter(phase => phase.status === 'completed')
      .reduce((sum, phase) => sum + phase.features, 0);
  },

  get featuresDisplay() {
    return `${this.completedFeatures}/${this.totalFeatures}`;
  }
};<|MERGE_RESOLUTION|>--- conflicted
+++ resolved
@@ -20,26 +20,20 @@
  * - beta-2.1.5 : Fix responsive mobile admin dashboard
  * - beta-2.2.0 : Mypy 100% clean (0 errors) + monitoring router fix
  * - beta-3.0.0 : Phase P2 complétée (Admin & Sécurité - 3/3)
-<<<<<<< HEAD
  * - beta-3.2.0 : Module À Propos avec Changelog enrichi (13 versions affichées) [ACTUEL]
  * - beta-3.1.3 : Chat mobile composer guard (offset bottom nav)
-=======
  * - beta-3.1.3 : Métrique nDCG@k temporelle (benchmarking fraîcheur/entropie) [ACTUEL]
  * - beta-3.1.3 : Chat mobile composer guard (offset bottom nav) [ACTUEL]
->>>>>>> a8996d4c
  * - beta-3.1.2 : Refactor docs inter-agents (fichiers séparés - zéro conflit merge)
  * - beta-3.1.1 : Dialogue - Modal reprise multi-conversations
  * - beta-3.1.0 : Webhooks + Health Check Scripts + Qualité (mypy 100%)
  */
 
-<<<<<<< HEAD
 export const VERSION = 'beta-3.2.0';
 export const VERSION_NAME = 'Module À Propos avec Changelog Enrichi';
-=======
 export const VERSION = 'beta-3.1.3';
 export const VERSION_NAME = 'Temporal nDCG Metric';
 export const VERSION_NAME = 'Chat Mobile Composer Guard';
->>>>>>> a8996d4c
 export const VERSION_DATE = '2025-10-26';
 export const BUILD_PHASE = 'P3';
 export const COMPLETION_PERCENTAGE = 78; // 18/23 features (P3.11 webhooks complété)
