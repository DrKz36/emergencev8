/**
 * ÉMERGENCE V8 - Version centralisée
 *
 * Ce fichier est la source unique de vérité pour le versioning de l'application.
 * Toutes les références de version doivent importer depuis ce fichier.
 *
 * Versioning sémantique : beta-MAJOR.MINOR.PATCH
 * - MAJOR : Phase complète (P0 = 1, P1 = 2, P2 = 3, etc.)
 * - MINOR : Fonctionnalité complétée dans la phase
 * - PATCH : Bugfixes et hotfixes
 *
 * Historique :
 * - beta-1.0.0 : Phase P0 complétée (Quick Wins - 3/3)
 * - beta-2.0.0 : Phase P1 complétée (UX Essentielle - 3/3)
 * - beta-2.1.0 : Phase 1 & 3 Debug (Backend fixes + UI/UX improvements)
 * - beta-2.1.1 : Audit système multi-agents + versioning unifié
 * - beta-2.1.2 : Guardian automation + pre-deployment validation
 * - beta-2.1.3 : Guardian email reports automation
 * - beta-2.1.4 : Fix 404 production (reset-password, favicon)
 * - beta-2.1.5 : Fix responsive mobile admin dashboard
 * - beta-2.2.0 : Mypy 100% clean (0 errors) + monitoring router fix
 * - beta-3.0.0 : Phase P2 complétée (Admin & Sécurité - 3/3)
<<<<<<< HEAD
 * - beta-3.3.7 : Cross-agent opinion routing fix [ACTUEL]
=======
 * - beta-3.3.8 : Document chunk throttling & warnings [ACTUEL]
 * - beta-3.3.7 : Document upload resilience when vector store offline
>>>>>>> 8280a739
 * - beta-3.3.6 : About module metrics refresh & genesis timeline fix
 * - beta-3.3.5 : Setup Firestore Snapshot - Infrastructure Sync Allowlist Automatique
 * - beta-3.3.4 : Fix Timing Pop-up - Affichage au Démarrage App (pas au mount module)
 * - beta-3.3.3 : Fix Pop-up Reprise - Modal Systématique + Centrage Correct
 * - beta-3.3.2 : Fix Critiques Routing/Session - Pop-up Reprise + Validation Threads Archivés
 * - beta-3.3.1 : Fix Critiques BDD - Duplication Messages + Soft-Delete Archives
 * - beta-3.3.0 : PWA Mode Hors Ligne (P3.10 Complétée)
 * - beta-3.2.2 : Configuration Email Officielle - emergence.app.ch@gmail.com
 * - beta-3.2.1 : Changelog enrichi - 5 révisions détaillées avec sections complètes
 * - beta-3.2.0 : Module À Propos avec Changelog enrichi (13 versions affichées)
 * - beta-3.1.3 : Métrique nDCG@k temporelle + garde composer mobile
 * - beta-3.1.2 : Refactor docs inter-agents (fichiers séparés - zéro conflit merge)
 * - beta-3.1.1 : Dialogue - Modal reprise multi-conversations
 * - beta-3.1.0 : Webhooks + Health Check Scripts + Qualité (mypy 100%)
 */

export const CURRENT_RELEASE = {
<<<<<<< HEAD
  version: 'beta-3.3.7',
  name: 'Cross-agent opinion routing fix',
=======
  version: 'beta-3.3.8',
  name: 'Document chunk throttling & warnings',
>>>>>>> 8280a739
  date: '2025-10-29',
};

export const VERSION = CURRENT_RELEASE.version;
export const VERSION_NAME = CURRENT_RELEASE.name;
export const VERSION_DATE = CURRENT_RELEASE.date;
export const BUILD_PHASE = 'P3';
export const COMPLETION_PERCENTAGE = 78; // 18/23 features (P3.11 webhooks complété)
export const TOTAL_FEATURES = 23;

/**
 * Patch notes pour la version actuelle
 * Affichées dans le module "À propos" des paramètres
 */
export const PATCH_NOTES = [
  {
<<<<<<< HEAD
    version: 'beta-3.3.7',
    tagline: 'Cross-agent opinion routing fix',
    date: '2025-10-29',
    changes: [
      { type: 'fix', text: 'Les avis demandés à un agent restent désormais dans la conversation de l’agent évalué (plus de réponses perdues dans le mauvais fil).' },
      { type: 'fix', text: 'Fallback de routage : si la source manque côté backend, l’agent cible est utilisé avant de basculer sur le reviewer.' },
      { type: 'tests', text: 'Tests node mis à jour pour vérifier que le bucket de réponse correspond au thread source.' }
=======
    version: 'beta-3.3.8',
    tagline: 'Document chunk throttling & warnings',
    date: '2025-10-29',
    changes: [
      { type: 'fix', text: 'Uploads massifs : l’indexation est limitée et faite en batchs pour éviter les 500, avec un warning utilisateur explicite.' },
      { type: 'quality', text: 'Les réponses backend incluent désormais le nombre de chunks indexés et relaient le warning même en cas de succès.' },
      { type: 'ux', text: 'Le module Documents déclenche un toast d’avertissement lors d’une vectorisation partielle, y compris après ré-indexation.' },
      { type: 'test', text: 'Ajout d’un test backend couvrant la limitation de chunks et le batching.' }
    ]
  },
  {
    version: 'beta-3.3.7',
    tagline: 'Document upload resilience when vector store offline',
    date: '2025-10-29',
    changes: [
      { type: 'fix', text: 'Le module Documents prévient désormais lorsque l’index vectoriel est hors ligne tout en conservant les fichiers téléversés.' },
      { type: 'quality', text: 'Notifications adaptées pour les uploads et ré-indexations partielles : avertissement UI dès que la vectorisation est sautée.' },
      { type: 'quality', text: 'Support backend exposant les avertissements de vectorisation afin de garder une trace visible dans la liste des documents.' }
>>>>>>> 8280a739
    ]
  },
  {
    version: 'beta-3.3.6',
    tagline: 'About module metrics refresh & genesis timeline fix',
    date: '2025-10-29',
    changes: [
      { type: 'quality', text: 'Module À propos : statistiques projet synchronisées (139 fichiers backend, 95 JS frontend, 503 tests Pytest, 48 dépendances Python, 10 packages Node, ~88k LOC actifs).' },
      { type: 'quality', text: 'Cartes modules frontend/backend mises à jour pour refléter Benchmarks, Usage Analytics et Guardian.' },
      { type: 'fix', text: 'Progression 18/23 alignée : calcul featuresDisplay basé sur la progression réelle (78%) et réutilisé dans l’interface.' },
      { type: 'fix', text: 'Chronologie Genèse corrigée : premières expérimentations LLM datées 2022 (plus 2024).' }
    ]
  },
  {
    version: 'beta-3.3.5',
    tagline: 'Setup Firestore Snapshot - Infrastructure Sync Allowlist Automatique',
    date: '2025-10-28',
    changes: [
      { type: 'quality', text: 'Firestore activé - Mode natif région europe-west1 pour backup persistant allowlist' },
      { type: 'quality', text: 'Service account dédié - firestore-sync@emergence-469005.iam.gserviceaccount.com avec rôles datastore.user + secretAccessor' },
      { type: 'quality', text: 'Cloud Run service account - Basculé de compute@developer vers firestore-sync pour accès Firestore natif' },
      { type: 'quality', text: 'Document Firestore initialisé - Collection auth_config/allowlist avec admin entry (gonzalefernando@gmail.com)' },
      { type: 'quality', text: 'Script init_firestore_snapshot.py - Outil pour vérifier/créer document Firestore initial' }
    ]
  },
  {
    version: 'beta-3.3.4',
    tagline: 'Fix Timing Pop-up - Affichage au Démarrage App (pas au mount module)',
    date: '2025-10-28',
    changes: [
      { type: 'fix', text: 'Fix pop-up n\'apparaît qu\'après 20 secondes - Déplacé logique de init() vers listener threads:ready pour affichage immédiat au démarrage' },
      { type: 'fix', text: 'Fix pop-up absent si on reste dans module Conversations - mount() appelé uniquement au switch vers Dialogue, maintenant géré dans init()' },
      { type: 'quality', text: 'Setup listener _setupInitialConversationCheck() - Écoute threads:ready + fallback timeout 3s pour afficher modal au démarrage app' },
      { type: 'quality', text: 'Flag _initialModalChecked - Évite double affichage modal (init() + mount()) via flag de contrôle' },
      { type: 'quality', text: 'Modal s\'affiche maintenant <3s après connexion - Indépendant du module actif, garantit UX cohérente au démarrage' }
    ]
  },
  {
    version: 'beta-3.3.3',
    tagline: 'Fix Pop-up Reprise - Modal Systématique + Centrage Correct',
    date: '2025-10-28',
    changes: [
      { type: 'fix', text: 'Fix pop-up qui n\'apparaît qu\'à la première connexion - mount() vérifie maintenant si thread valide chargé (pas juste si ID existe)' },
      { type: 'fix', text: 'Fix pop-up décalé visuellement à gauche - Modal TOUJOURS appendé à document.body pour centrage flexbox correct' },
      { type: 'quality', text: 'Validation robuste mount() - Vérifie thread valide (existe + messages chargés + pas archivé) avant skip modal' },
      { type: 'quality', text: 'Modal systématique reconnexion - Affichage même après archivage conversations + création nouvelle + reconnexion' }
    ]
  },
  {
    version: 'beta-3.3.2',
    tagline: 'Fix Critiques Routing/Session - Pop-up Reprise + Validation Threads Archivés',
    date: '2025-10-28',
    changes: [
      { type: 'fix', text: 'Fix pop-up reprise conversation manquant (bug critique) - TOUJOURS attendre events backend threads:ready avant affichage modal' },
      { type: 'fix', text: 'Fix routage messages vers mauvaise conversation - Validation thread existe dans state ET n\'est pas archivé (getCurrentThreadId)' },
      { type: 'fix', text: 'Fix conversations qui fusionnent bizarrement - Ne plus utiliser localStorage seul comme indicateur threads existants' },
      { type: 'fix', text: 'Fix race condition localStorage/state/backend - _waitForThreadsBootstrap supprime early return qui skippait attente events' },
      { type: 'quality', text: 'Validation robuste threads archivés - getCurrentThreadId() clear thread ID si thread archivé ou absent du state' },
      { type: 'quality', text: 'Logs debug améliorés - Console warnings quand thread archivé/obsolète détecté avec clearing automatique' },
      { type: 'quality', text: 'Protection frontend 3 niveaux - _hasExistingConversations(), _waitForThreadsBootstrap(), getCurrentThreadId() synchronisées' }
    ]
  },
  {
    version: 'beta-3.3.1',
    tagline: 'Fix Critiques BDD - Duplication Messages + Soft-Delete Archives',
    date: '2025-10-28',
    changes: [
      { type: 'fix', text: 'Fix duplication messages (bug critique) - Supprimé double envoi REST+WebSocket dans chat.js (ligne 926) qui créait 2-4 messages en BDD' },
      { type: 'fix', text: 'Protection backend anti-duplication - Ajout vérification message_id existant avant INSERT (queries.py ligne 1177-1189)' },
      { type: 'quality', text: 'Contrainte UNIQUE SQL - Migration 20251028_unique_messages_id.sql pour empêcher doublons au niveau base' },
      { type: 'fix', text: 'Fix effacement archives (bug critique) - Soft-delete par défaut sur threads au lieu de DELETE physique (récupérable)' },
      { type: 'quality', text: 'Soft-delete threads - Nouveau param hard_delete=False par défaut dans delete_thread() avec archival_reason' },
      { type: 'quality', text: 'Index SQL optimisés - Migration 20251028_soft_delete_threads.sql avec index archived_status + archived_at' },
      { type: 'quality', text: 'Audit complet BDD - Analyse schéma messages/threads, identification root causes duplication/effacement' }
    ]
  },
  {
    version: 'beta-3.2.2',
    tagline: 'Configuration Email Officielle - emergence.app.ch@gmail.com',
    date: '2025-10-27',
    changes: [
      { type: 'quality', text: 'Configuration email officielle - Compte emergence.app.ch@gmail.com configuré avec app password Gmail' },
      { type: 'quality', text: 'SMTP Gmail - smtp.gmail.com:587 avec TLS activé pour tous les emails (password reset, Guardian reports, beta invitations)' },
      { type: 'quality', text: 'Script de test email - scripts/test/test_email_config.py créé pour valider la configuration SMTP' },
      { type: 'quality', text: 'Documentation .env.example - Mise à jour avec la nouvelle configuration email officielle' },
      { type: 'fix', text: 'Fix encoding Windows - Correction du script de test pour supporter les emojis UTF-8 sur console Windows' }
    ]
  },
  {
    version: 'beta-3.2.1',
    tagline: 'Changelog Enrichi - 5 Dernières Révisions Détaillées',
    date: '2025-10-26',
    changes: [
      { type: 'feature', text: 'Changelog enrichi - Affichage détaillé des 5 dernières versions avec toutes les sections du CHANGELOG.md' },
      { type: 'feature', text: 'Sections complètes - Fonctionnalités, Corrections, Qualité, Impact, Fichiers modifiés pour chaque version' },
      { type: 'feature', text: 'Détails techniques - Descriptions longues, fichiers touchés, contexte complet pour chaque changement' },
      { type: 'quality', text: 'Nouvelles classes CSS - Styles pour sections détaillées, badges impact/files, items enrichis' },
      { type: 'quality', text: 'Export FULL_CHANGELOG - Structure JavaScript complète depuis CHANGELOG.md pour 5 dernières versions' },
      { type: 'fix', text: 'Fix critique orientation lock - Desktop landscape ne force plus le mode portrait sur écrans < 900px hauteur' }
    ]
  },
  {
    version: 'beta-3.2.0',
    tagline: 'Module À Propos avec Changelog Enrichi',
    date: '2025-10-26',
    changes: [
      { type: 'feature', text: 'Nouveau module "À propos" dans Paramètres - Affichage complet du changelog avec 13 versions' },
      { type: 'feature', text: 'Historique des versions enrichi - Classement par type (Phase, Nouveauté, Qualité, Performance, Correction)' },
      { type: 'feature', text: 'Modules installés - Vue d\'ensemble des 15 modules actifs avec versions' },
      { type: 'feature', text: 'Crédits complets - Informations développeur, technologies, écosystème Guardian' },
      { type: 'quality', text: 'Design glassmorphism moderne avec badges colorés et animations fluides' }
    ]
  },
  {
    version: 'beta-3.1.3',
    tagline: 'Temporal nDCG Metric + Chat Composer Guard',
    date: '2025-10-26',
    changes: [
      { type: 'feature', text: 'Métrique nDCG@k temporelle - Évalue qualité ranking avec pénalisation fraîcheur exponentielle' },
      { type: 'feature', text: 'Endpoint POST /api/benchmarks/metrics/ndcg-temporal - Calcul métrique à la demande' },
      { type: 'quality', text: 'BenchmarksService.calculate_temporal_ndcg() - Méthode helper pour intégrations futures' },
      { type: 'quality', text: 'Tests complets (18 tests) - Cas edge, décroissance temporelle, trade-offs, validation params' },
      { type: 'quality', text: 'Documentation formule DCG temporelle - Mesure impact boosts fraîcheur/entropie moteur ranking' },
      { type: 'fix', text: 'Dialogue mobile – Le composer reste accessible en mode portrait (offset bottom nav + sticky guard)' },
      { type: 'quality', text: 'Messages mobile – Padding dynamique pour éviter les zones mortes sous la barre de navigation' }
    ]
  },
  {
    version: 'beta-3.1.2',
    date: '2025-10-26',
    changes: [
      { type: 'quality', text: 'Refactor complet docs inter-agents - Fichiers séparés par agent (AGENT_SYNC_CLAUDE.md / AGENT_SYNC_CODEX.md)' },
      { type: 'quality', text: 'Nouvelle structure passation - Journaux séparés (passation_claude.md / passation_codex.md) avec rotation 48h stricte' },
      { type: 'quality', text: 'SYNC_STATUS.md - Vue d\'ensemble centralisée des activités multi-agents' },
      { type: 'quality', text: 'Résultat : Zéro conflit merge sur docs de sync, meilleure coordination agents' },
      { type: 'quality', text: 'Mise à jour prompts agents (CLAUDE.md, CODEV_PROTOCOL.md, CODEX_GPT_GUIDE.md)' }
    ]
  },
  {
    version: 'beta-3.1.1',
    date: '2025-10-26',
    changes: [
      { type: 'fix', text: 'Module Dialogue - L\'option "Reprendre" réapparaît dès que des conversations existent (attente bootstrap threads)' },
      { type: 'quality', text: 'Modal d\'accueil dynamique selon la disponibilité des conversations (mise à jour live du contenu)' }
    ]
  },
  {
    version: 'beta-3.1.0',
    date: '2025-10-26',
    changes: [
      { type: 'feature', text: 'Système de webhooks complet (P3.11) - Intégrations externes avec retry automatique' },
      { type: 'feature', text: 'Scripts de monitoring production (health check avec JWT auth)' },
      { type: 'quality', text: 'Mypy 100% clean - 471 erreurs corrigées (0 erreurs restantes)' },
      { type: 'fix', text: 'Cockpit - 3 bugs SQL critiques résolus (graphiques distribution)' },
      { type: 'fix', text: 'Module Documents - Layout desktop/mobile corrigé' },
      { type: 'fix', text: 'Module Chat - 4 bugs UI/UX critiques résolus (modal, scroll, routing)' },
      { type: 'perf', text: 'Bundle optimization - Lazy loading Chart.js, jsPDF, PapaParse' },
      { type: 'fix', text: 'Tests - 5 flaky tests corrigés (ChromaDB Windows + mocks RAG)' }
    ]
  },
  {
    version: 'beta-3.0.0',
    date: '2025-10-22',
    changes: [
      { type: 'phase', text: 'Phase P2 complétée - Admin & Sécurité (3/3 features)' },
      { type: 'feature', text: 'Système de permissions avancé' },
      { type: 'feature', text: 'Audit logs et traçabilité' }
    ]
  },
  {
    version: 'beta-2.2.0',
    date: '2025-10-20',
    changes: [
      { type: 'quality', text: 'Mypy 100% clean - 0 erreurs de type restantes' },
      { type: 'fix', text: 'Correction monitoring router - endpoints /ready et /metrics' }
    ]
  },
  {
    version: 'beta-2.1.5',
    date: '2025-10-19',
    changes: [
      { type: 'fix', text: 'Dashboard admin - Responsive mobile corrigé (graphiques et layout)' }
    ]
  },
  {
    version: 'beta-2.1.4',
    date: '2025-10-18',
    changes: [
      { type: 'fix', text: 'Production - Correction 404 sur /reset-password et /favicon.ico' }
    ]
  },
  {
    version: 'beta-2.1.3',
    date: '2025-10-17',
    changes: [
      { type: 'feature', text: 'Guardian - Rapports automatiques par email (SMTP intégré)' },
      { type: 'quality', text: 'Orchestration Guardian - Envoi automatique des rapports après audit' }
    ]
  },
  {
    version: 'beta-2.1.2',
    date: '2025-10-17',
    changes: [
      { type: 'fix', text: 'Synchronisation versioning - Production affiche maintenant la bonne version' },
      { type: 'fix', text: 'Bug password_must_reset - Fin de la boucle infinie de demande de reset' },
      { type: 'fix', text: 'Thread mobile - Chargement automatique au retour sur module chat' },
      { type: 'feature', text: 'Script PowerShell - Synchronisation automatique de version entre fichiers' }
    ]
  },
  {
    version: 'beta-2.0.0',
    date: '2025-10-15',
    changes: [
      { type: 'phase', text: 'Phase P1 complétée - UX Essentielle (3/3 features)' },
      { type: 'feature', text: 'Mémoire - Feedback temps réel consolidation avec barre de progression' },
      { type: 'fix', text: 'Mémoire - Détection questions temporelles et enrichissement contexte historique' },
      { type: 'quality', text: 'Documentation - Guide utilisateur beta + Guide QA mémoire' }
    ]
  },
  {
    version: 'beta-1.1.0',
    date: '2025-10-15',
    changes: [
      { type: 'feature', text: 'Archivage conversations - Toggle Actifs/Archivés avec compteurs' },
      { type: 'feature', text: 'Fonction de désarchivage - Restauration conversations depuis archives' },
      { type: 'quality', text: 'Menu contextuel adaptatif - Actions selon mode actif/archivé' }
    ]
  },
  {
    version: 'beta-1.0.0',
    date: '2025-10-15',
    changes: [
      { type: 'phase', text: 'Version bêta de référence - État initial documenté' },
      { type: 'feature', text: 'Système d\'authentification et gestion utilisateurs' },
      { type: 'feature', text: 'Chat multi-agents - 5 agents (Analyste, Généraliste, Créatif, Technique, Éthique)' },
      { type: 'feature', text: 'Centre Mémoire avec extraction de concepts' },
      { type: 'feature', text: 'Documentation interactive intégrée' },
      { type: 'feature', text: 'Métriques Prometheus activées par défaut' }
    ]
  }
];

/**
 * Changelog complet des 5 dernières versions
 * Contenu enrichi depuis CHANGELOG.md pour affichage détaillé dans le module À propos
 */
export const FULL_CHANGELOG = [
  {
    version: 'beta-3.3.6',
    date: '2025-10-29',
    title: 'Module À Propos — métriques synchronisées & genèse corrigée',
    description: 'Actualisation du module À propos avec statistiques techniques recalculées, progression alignée sur la roadmap et chronologie LLM mise à jour (premiers prototypes en 2022).',
    sections: [
      {
        type: 'quality',
        title: '✨ Mise à jour des informations techniques',
        items: [
          {
            title: 'Cartes modules synchronisées',
            description: 'Listes frontend/backend reflétant l’architecture actuelle (Benchmarks, Usage Analytics, Guardian, Voice) avec icônes harmonisées.',
            file: 'src/frontend/features/settings/settings-about.js'
          },
          {
            title: 'Statistiques projet rafraîchies',
            description: 'Affichage des compteurs réalistes (139 fichiers backend, 95 JS frontend, 503 tests, 48 packages Python, 10 packages Node, ~88k LOC) et date de premiers prototypes LLM (2022).',
            file: 'src/frontend/features/settings/settings-about.js'
          },
          {
            title: 'Hints & responsive grid',
            description: 'Nouvelle grille (min 200px) avec hints explicatifs pour chaque métrique technique.',
            file: 'src/frontend/features/settings/settings-about.css'
          }
        ]
      },
      {
        type: 'fixes',
        title: '🔧 Corrections',
        items: [
          {
            title: 'Progression 18/23 alignée',
            description: 'Le calcul completedFeatures utilise désormais la progression réelle (78%) et alimente directement featuresDisplay.',
            file: 'src/frontend/version.js'
          },
          {
            title: 'Version display unifié',
            description: 'Les écrans documentation consomment featuresDisplay (au lieu d’un recalcul par phase) pour éviter les divergences.',
            file: 'src/frontend/core/version-display.js'
          },
          {
            title: 'Chronologie Genèse corrigée',
            description: 'La documentation précise que les premières expérimentations LLM datent de 2022, pas de 2024.',
            file: 'docs/story-genese-emergence.md'
          }
        ]
      },
      {
        type: 'impact',
        title: '🎯 Impact',
        items: [
          'Transparence accrue sur l’état réel du code et des dépendances',
          'Progression produit cohérente avec la roadmap (18/23 • 78%)',
          'Narratif du projet réaligné avec l’historique réel des expérimentations IA'
        ]
      },
      {
        type: 'files',
        title: '📁 Fichiers Modifiés',
        items: [
          'src/frontend/features/settings/settings-about.js',
          'src/frontend/features/settings/settings-about.css',
          'src/frontend/core/version-display.js',
          'src/frontend/version.js',
          'src/version.js',
          'docs/story-genese-emergence.md',
          'CHANGELOG.md'
        ]
      }
    ]
  },
  {
    version: 'beta-3.2.1',
    date: '2025-10-26',
    title: 'Changelog Enrichi - 5 Dernières Révisions Détaillées',
    description: 'Amélioration majeure du module "À propos" avec affichage complet et détaillé des 5 dernières versions du changelog incluant toutes les sections, descriptions longues et fichiers modifiés.',
    sections: [
      {
        type: 'features',
        title: '🆕 Fonctionnalités Ajoutées',
        items: [
          {
            title: 'Changelog enrichi - Affichage détaillé complet',
            description: 'Affichage des 5 dernières versions avec toutes les sections complètes du CHANGELOG.md (Fonctionnalités, Corrections, Qualité, Impact, Fichiers modifiés)',
            file: 'src/frontend/features/settings/settings-about.js'
          },
          {
            title: 'Sections techniques détaillées',
            description: 'Pour chaque version : descriptions longues de chaque changement, fichiers touchés avec chemins, contexte complet technique et business, badges colorés par type de changement',
            file: 'src/frontend/features/settings/settings-about.js'
          },
          {
            title: 'Export FULL_CHANGELOG structuré',
            description: 'Nouvelle structure JavaScript complète exportée depuis CHANGELOG.md pour les 5 dernières versions, format réutilisable dans tout le frontend',
            file: 'src/version.js'
          }
        ]
      },
      {
        type: 'quality',
        title: '🧹 Améliorations Qualité',
        items: [
          {
            title: 'Nouvelles classes CSS pour sections enrichies',
            description: 'Styles dédiés pour sections détaillées (changelog-detailed-item, changelog-item-description), badges impact/files avec couleurs différenciées, mise en page optimisée pour longues descriptions',
            file: 'src/frontend/features/settings/settings-about.css'
          },
          {
            title: 'Méthodes de rendu améliorées',
            description: 'renderChangelogSection() gère maintenant sections simples et détaillées, renderChangelogSectionItems() avec support descriptions riches, groupement automatique par type de changement',
            file: 'src/frontend/features/settings/settings-about.js'
          }
        ]
      },
      {
        type: 'fixes',
        title: '🔧 Corrections',
        items: [
          {
            title: 'Fix bouton RAG dédoublé en Dialogue (mode desktop)',
            description: 'Correction du problème d\'affichage de 2 boutons RAG en mode desktop dans le module Dialogue. Ajout de !important et media query explicite @media (min-width: 761px) pour forcer le masquage du bouton mobile en desktop',
            file: 'src/frontend/styles/components/rag-power-button.css'
          },
          {
            title: 'Fix chevauchement tutos Dashboard/Config (page À propos)',
            description: 'Grid des tutos avec minmax(320px) trop étroit causait chevauchements entre 640px-720px de largeur. Augmentation du minmax de 320px à 380px pour éviter tout chevauchement des cartes tutoriels',
            file: 'src/frontend/features/documentation/documentation.css'
          },
          {
            title: 'Fix critique orientation lock desktop',
            description: 'Desktop landscape (écrans < 900px hauteur) ne force plus le mode portrait, media query corrigé pour détecter uniquement vrais mobiles (largeur <= 960px)',
            file: 'src/frontend/styles/overrides/mobile-menu-fix.css'
          }
        ]
      },
      {
        type: 'impact',
        title: '🎯 Impact',
        items: [
          'Transparence technique maximale - Utilisateurs voient TOUT le détail des évolutions',
          'Documentation vivante - Changelog complet accessible directement dans l\'app',
          'Traçabilité complète - Fichiers modifiés et contexte pour chaque changement',
          'UX moderne - Design enrichi avec sections organisées et badges colorés'
        ]
      },
      {
        type: 'files',
        title: '📁 Fichiers Modifiés',
        items: [
          'src/version.js - Ajout FULL_CHANGELOG enrichi (6 versions) + Fixes détaillés',
          'src/frontend/version.js - Synchronisation FULL_CHANGELOG',
          'src/frontend/features/settings/settings-about.js - Méthodes rendu détaillées',
          'src/frontend/features/settings/settings-about.css - Styles sections enrichies',
          'src/frontend/styles/components/rag-power-button.css - Fix bouton RAG dédoublé',
          'src/frontend/features/documentation/documentation.css - Fix grid tutos (380px)',
          'package.json - Version beta-3.2.1',
          'CHANGELOG.md - Entrée beta-3.2.1'
        ]
      }
    ]
  },
  {
    version: 'beta-3.2.0',
    date: '2025-10-26',
    title: 'Module À Propos avec Changelog Enrichi',
    description: 'Ajout d\'un module complet dédié à l\'affichage des informations de version, du changelog enrichi et des crédits du projet.',
    sections: [
      {
        type: 'features',
        title: '🆕 Fonctionnalités Ajoutées',
        items: [
          {
            title: 'Onglet "À propos" dans Paramètres',
            description: 'Navigation dédiée avec icône et description, intégration complète dans le module Settings',
            file: 'settings-main.js'
          },
          {
            title: 'Affichage Changelog Enrichi',
            description: 'Historique de 13 versions (de beta-1.0.0 à beta-3.2.0), classement automatique par type de changement (Phase, Nouveauté, Qualité, Performance, Correction), badges colorés pour chaque type avec compteurs, mise en évidence de la version actuelle',
            file: 'settings-about.js'
          },
          {
            title: 'Section Informations Système',
            description: 'Version actuelle avec badges (Phase, Progression, Fonctionnalités), grille d\'informations (Date build, Version, Phase, Progression), logo ÉMERGENCE avec design moderne',
            file: 'settings-about.js'
          },
          {
            title: 'Section Modules Installés',
            description: 'Affichage des 15 modules actifs, grille responsive avec icônes et versions, statut actif pour chaque module',
            file: 'settings-about.js'
          },
          {
            title: 'Section Crédits & Remerciements',
            description: 'Informations développeur principal, remerciements spéciaux (Marem ❤️), technologies clés avec tags interactifs, description écosystème Guardian, footer avec contact et copyright',
            file: 'settings-about.js'
          },
          {
            title: 'Design & UX',
            description: 'Style glassmorphism cohérent avec le reste de l\'application, animations fluides et transitions, responsive mobile/desktop, badges et tags colorés par catégorie',
            file: 'settings-about.css'
          }
        ]
      },
      {
        type: 'impact',
        title: '🎯 Impact',
        items: [
          'Transparence complète - Utilisateurs voient tout l\'historique des évolutions',
          'Documentation intégrée - Changelog accessible directement dans l\'app',
          'Crédits visibles - Reconnaissance du développement et des technologies',
          'UX moderne - Design glassmorphism avec animations et badges colorés'
        ]
      },
      {
        type: 'files',
        title: '📁 Fichiers modifiés',
        items: [
          'src/frontend/features/settings/settings-about.js (créé - 350 lignes)',
          'src/frontend/features/settings/settings-about.css (créé - 550 lignes)',
          'src/frontend/features/settings/settings-main.js (import module)',
          'src/version.js (version beta-3.2.0 + 13 versions historique)',
          'src/frontend/version.js (synchronisation)',
          'package.json (version beta-3.2.0)',
          'CHANGELOG.md (entrée beta-3.2.0)'
        ]
      }
    ]
  },
  {
    version: 'beta-3.1.3',
    date: '2025-10-26',
    title: 'Temporal nDCG Metric + Chat Composer Guard',
    description: 'Implémentation d\'une métrique d\'évaluation interne pour mesurer l\'impact des boosts de fraîcheur et entropie dans le moteur de ranking ÉMERGENCE V8.',
    sections: [
      {
        type: 'features',
        title: '✨ Nouvelle Fonctionnalité',
        items: [
          {
            title: 'Métrique nDCG@k temporelle (ndcg_time_at_k)',
            description: 'Formule : DCG^time@k = Σ (2^rel_i - 1) * exp(-λ * Δt_i) / log2(i+1). Pénalisation exponentielle selon la fraîcheur des documents. Paramètres configurables : k, T_days, lambda',
            file: 'src/backend/features/benchmarks/metrics/temporal_ndcg.py'
          },
          {
            title: 'Intégration dans BenchmarksService',
            description: 'Méthode helper : BenchmarksService.calculate_temporal_ndcg(). Import de la métrique dans features/benchmarks/service.py. Exposition pour réutilisation dans d\'autres services',
            file: 'src/backend/features/benchmarks/service.py'
          },
          {
            title: 'Endpoint API',
            description: 'POST /api/benchmarks/metrics/ndcg-temporal - Calcul métrique à la demande. Pydantic models pour validation : RankedItem, TemporalNDCGRequest. Retour JSON avec score nDCG@k + métadonnées',
            file: 'src/backend/features/benchmarks/router.py'
          },
          {
            title: 'Tests complets',
            description: '18 tests unitaires. Couverture : cas edge, décroissance temporelle, trade-offs pertinence/fraîcheur. Validation paramètres (k, T_days, lambda). Scénarios réalistes (recherche documents)',
            file: 'tests/backend/features/test_benchmarks_metrics.py'
          }
        ]
      },
      {
        type: 'fixes',
        title: '🔧 Corrections',
        items: [
          {
            title: 'Chat Mobile – Composer & Scroll',
            description: 'Décale le footer du chat au-dessus de la barre de navigation portrait pour garder la zone de saisie accessible. Ajoute un padding dynamique côté messages pour éviter les zones mortes sous la bottom nav sur iOS/Android',
            file: 'chat.css'
          }
        ]
      },
      {
        type: 'impact',
        title: '🎯 Impact',
        items: [
          'Quantification boosts fraîcheur - Mesure réelle impact ranking temporel',
          'Métrique réutilisable - Accessible via service pour benchmarks futurs',
          'API externe - Endpoint pour calcul à la demande',
          'Type-safe - Type hints complets + validation Pydantic'
        ]
      }
    ]
  },
  {
    version: 'beta-3.1.2',
    date: '2025-10-26',
    title: 'Refactor Documentation Inter-Agents',
    description: 'Résolution des conflits merge récurrents sur AGENT_SYNC.md et docs/passation.md (454KB !) lors de travail parallèle des agents.',
    sections: [
      {
        type: 'quality',
        title: '✨ Amélioration Qualité',
        items: [
          {
            title: 'Fichiers de synchronisation séparés',
            description: 'AGENT_SYNC_CLAUDE.md ← Claude Code écrit ici. AGENT_SYNC_CODEX.md ← Codex GPT écrit ici. SYNC_STATUS.md ← Vue d\'ensemble centralisée (index)',
            file: 'AGENT_SYNC_*.md, SYNC_STATUS.md'
          },
          {
            title: 'Journaux de passation séparés',
            description: 'docs/passation_claude.md ← Journal Claude (48h max, auto-archivé). docs/passation_codex.md ← Journal Codex (48h max, auto-archivé). docs/archives/passation_archive_*.md ← Archives >48h',
            file: 'docs/passation_*.md'
          },
          {
            title: 'Rotation stricte 48h',
            description: 'Anciennes entrées archivées automatiquement. Fichiers toujours légers (<50KB)',
            file: 'docs/archives/'
          }
        ]
      },
      {
        type: 'impact',
        title: '🎯 Résultat',
        items: [
          'Zéro conflit merge sur docs de synchronisation (fichiers séparés)',
          'Meilleure coordination (chaque agent voit clairement ce que fait l\'autre)',
          'Lecture rapide (SYNC_STATUS.md = 2 min vs 10 min avant)',
          'Rotation auto (passation.md archivé de 454KB → <20KB)'
        ]
      },
      {
        type: 'files',
        title: '📁 Fichiers modifiés',
        items: [
          'Créés: SYNC_STATUS.md, AGENT_SYNC_CLAUDE.md, AGENT_SYNC_CODEX.md',
          'Créés: docs/passation_claude.md, docs/passation_codex.md',
          'Archivé: docs/passation.md (454KB) → docs/archives/passation_archive_2025-10-01_to_2025-10-26.md',
          'Mis à jour: CLAUDE.md, CODEV_PROTOCOL.md, CODEX_GPT_GUIDE.md'
        ]
      }
    ]
  },
  {
    version: 'beta-3.1.1',
    date: '2025-10-26',
    title: 'Fix Modal Reprise Conversation',
    description: 'Correction du modal de reprise de conversation qui ne fonctionnait pas après connexion.',
    sections: [
      {
        type: 'fixes',
        title: '🔧 Corrections',
        items: [
          {
            title: 'Module Dialogue - Modal de reprise',
            description: 'Attente automatique du chargement des threads pour proposer l\'option « Reprendre » quand des conversations existent. Mise à jour dynamique du contenu du modal si les données arrivent après affichage',
            file: 'chat.js'
          }
        ]
      }
    ]
  },
  {
    version: 'beta-3.1.0',
    date: '2025-10-26',
    title: 'Webhooks + Health Check Scripts + Qualité',
    description: 'Système de webhooks complet (P3.11), scripts de monitoring production, Mypy 100% clean, corrections critiques Cockpit/Chat/Documents',
    sections: [
      {
        type: 'features',
        title: '🆕 Fonctionnalités Ajoutées',
        items: [
          {
            title: 'Système de Webhooks Complet (P3.11)',
            description: 'Endpoints REST /api/webhooks/* (CRUD + deliveries + stats). Événements: thread.created, message.sent, analysis.completed, debate.completed, document.uploaded. Delivery HTTP POST avec HMAC SHA256 pour sécurité. Retry automatique 3x avec backoff (5s, 15s, 60s). UI complète: Settings > Webhooks (modal, liste, logs, stats). Tables BDD: webhooks + webhook_deliveries (migration 010)',
            file: 'webhooks/router.py, settings-webhooks.js'
          },
          {
            title: 'Scripts de Monitoring Production',
            description: 'Script health check avec JWT auth (résout 403). Vérification endpoint /ready avec Bearer token. Métriques Cloud Run via gcloud (optionnel). Logs récents (20 derniers, optionnel). Rapport markdown auto-généré. Détection OS automatique (python/python3)',
            file: 'scripts/check-prod-health.ps1, scripts/README_HEALTH_CHECK.md'
          },
          {
            title: 'Système de Patch Notes',
            description: 'Patch notes centralisées dans src/version.js. Affichage automatique dans module "À propos" (Paramètres). Historique des 2 dernières versions visible. Icônes par type de changement (feature, fix, quality, perf, phase). Mise en évidence de la version actuelle',
            file: 'src/version.js, settings-main.js'
          }
        ]
      },
      {
        type: 'quality',
        title: '✨ Qualité & Performance',
        items: [
          {
            title: 'Mypy 100% Clean - Type Safety Complet',
            description: '471 erreurs mypy corrigées → 0 erreurs restantes. Type hints complets sur tout le backend Python. Strict mode mypy activé. Guide de style mypy intégré',
            file: 'docs/MYPY_STYLE_GUIDE.md'
          },
          {
            title: 'Bundle Optimization Frontend',
            description: 'Lazy loading: Chart.js, jsPDF, PapaParse. Réduction taille bundle initial. Amélioration temps de chargement page',
            file: 'vite.config.js'
          }
        ]
      },
      {
        type: 'fixes',
        title: '🔧 Corrections',
        items: [
          {
            title: 'Cockpit - 3 Bugs SQL Critiques',
            description: 'Bug SQL no such column: agent → agent_id. Filtrage session_id trop restrictif → session_id=None. Agents fantômes dans Distribution → whitelist stricte. Graphiques vides → fetch données + backend metrics',
            file: 'cockpit/router.py'
          },
          {
            title: 'Module Documents - Layout Desktop/Mobile',
            description: 'Fix layout foireux desktop et mobile. Résolution problèmes d\'affichage et scroll',
            file: 'documents.css'
          },
          {
            title: 'Module Chat - 4 Bugs UI/UX Critiques',
            description: 'Modal démarrage corrigé. Scroll automatique résolu. Routing réponses agents fixé. Duplication messages éliminée',
            file: 'chat.js'
          },
          {
            title: 'Tests - 5 Flaky Tests Corrigés',
            description: 'ChromaDB Windows compatibility. Mocks RAG améliorés. Stabilité suite de tests',
            file: 'tests/'
          }
        ]
      },
      {
        type: 'impact',
        title: '🎯 Impact Global',
        items: [
          '78% features complétées (18/23) - +4% vs beta-3.0.0',
          'Phase P3 démarrée (1/4 features done - P3.11 webhooks)',
          'Qualité code maximale (mypy 100% clean)',
          'Monitoring production automatisé',
          'Intégrations externes possibles via webhooks'
        ]
      }
    ]
  }
];

export default {
  currentRelease: CURRENT_RELEASE,
  version: VERSION,
  versionName: VERSION_NAME,
  versionDate: VERSION_DATE,
  buildPhase: BUILD_PHASE,
  completionPercentage: COMPLETION_PERCENTAGE,
  totalFeatures: TOTAL_FEATURES,

  // Detailed phase breakdown
  phases: {
    P0: { status: 'completed', features: 3, completion: 100 },
    P1: { status: 'completed', features: 3, completion: 100 },
    P2: { status: 'completed', features: 3, completion: 100 },
    P3: { status: 'in_progress', features: 4, completion: 25 }, // P3.11 webhooks done
    P4: { status: 'pending', features: 10, completion: 0 },
  },

  // Patch notes (newest first)
  patchNotes: PATCH_NOTES,

  /**
   * Get patch notes for current version
   * @returns {Object|null} Current version patch notes
   */
  getCurrentPatchNotes() {
    return this.patchNotes.find(note => note.version === VERSION) || null;
  },

  /**
   * Get patch notes formatted for display
   * @param {number} limit - Maximum number of versions to show
   * @returns {Array} Formatted patch notes
   */
  getFormattedPatchNotes(limit = 2) {
    return this.patchNotes.slice(0, limit);
  },

  // Display helpers
  get fullVersion() {
    return `${VERSION} - ${VERSION_NAME}`;
  },

  get shortVersion() {
    return VERSION;
  },

  get displayVersion() {
    return VERSION.replace('beta-', 'β');
  },

  // Feature count helpers
  get completedFeatures() {
    return Math.round((this.completionPercentage / 100) * this.totalFeatures);
  },

  get featuresDisplay() {
    return `${this.completedFeatures}/${this.totalFeatures}`;
  }
};<|MERGE_RESOLUTION|>--- conflicted
+++ resolved
@@ -20,12 +20,9 @@
  * - beta-2.1.5 : Fix responsive mobile admin dashboard
  * - beta-2.2.0 : Mypy 100% clean (0 errors) + monitoring router fix
  * - beta-3.0.0 : Phase P2 complétée (Admin & Sécurité - 3/3)
-<<<<<<< HEAD
  * - beta-3.3.7 : Cross-agent opinion routing fix [ACTUEL]
-=======
  * - beta-3.3.8 : Document chunk throttling & warnings [ACTUEL]
  * - beta-3.3.7 : Document upload resilience when vector store offline
->>>>>>> 8280a739
  * - beta-3.3.6 : About module metrics refresh & genesis timeline fix
  * - beta-3.3.5 : Setup Firestore Snapshot - Infrastructure Sync Allowlist Automatique
  * - beta-3.3.4 : Fix Timing Pop-up - Affichage au Démarrage App (pas au mount module)
@@ -43,13 +40,10 @@
  */
 
 export const CURRENT_RELEASE = {
-<<<<<<< HEAD
   version: 'beta-3.3.7',
   name: 'Cross-agent opinion routing fix',
-=======
   version: 'beta-3.3.8',
   name: 'Document chunk throttling & warnings',
->>>>>>> 8280a739
   date: '2025-10-29',
 };
 
@@ -66,7 +60,6 @@
  */
 export const PATCH_NOTES = [
   {
-<<<<<<< HEAD
     version: 'beta-3.3.7',
     tagline: 'Cross-agent opinion routing fix',
     date: '2025-10-29',
@@ -74,7 +67,6 @@
       { type: 'fix', text: 'Les avis demandés à un agent restent désormais dans la conversation de l’agent évalué (plus de réponses perdues dans le mauvais fil).' },
       { type: 'fix', text: 'Fallback de routage : si la source manque côté backend, l’agent cible est utilisé avant de basculer sur le reviewer.' },
       { type: 'tests', text: 'Tests node mis à jour pour vérifier que le bucket de réponse correspond au thread source.' }
-=======
     version: 'beta-3.3.8',
     tagline: 'Document chunk throttling & warnings',
     date: '2025-10-29',
@@ -93,7 +85,6 @@
       { type: 'fix', text: 'Le module Documents prévient désormais lorsque l’index vectoriel est hors ligne tout en conservant les fichiers téléversés.' },
       { type: 'quality', text: 'Notifications adaptées pour les uploads et ré-indexations partielles : avertissement UI dès que la vectorisation est sautée.' },
       { type: 'quality', text: 'Support backend exposant les avertissements de vectorisation afin de garder une trace visible dans la liste des documents.' }
->>>>>>> 8280a739
     ]
   },
   {
