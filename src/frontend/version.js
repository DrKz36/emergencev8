--- conflicted
+++ resolved
@@ -20,11 +20,8 @@
  * - beta-2.1.5 : Fix responsive mobile admin dashboard
  * - beta-2.2.0 : Mypy 100% clean (0 errors) + monitoring router fix
  * - beta-3.0.0 : Phase P2 complétée (Admin & Sécurité - 3/3)
-<<<<<<< HEAD
  * - beta-3.3.21 : Fix allowlist overwrite FINAL - Merge intelligent Firestore (union emails) [ACTUEL]
-=======
  * - beta-3.3.21 : Fix bouton TTS mobile disparu + Sync desktop/mobile [ACTUEL]
->>>>>>> 5be52042
  * - beta-3.3.20 : Fix allowlist overwrite on redeploy - Preserve manually added accounts
  * - beta-3.3.19 : Fix modal reprise conversation - Évite affichage intempestif après choix utilisateur
  * - beta-3.3.19 : TTS toggle header + Voix par agent + Auto-play silencieux
@@ -58,11 +55,8 @@
 
 export const CURRENT_RELEASE = {
   version: 'beta-3.3.21',
-<<<<<<< HEAD
   name: 'Fix allowlist overwrite FINAL - Merge intelligent Firestore',
-=======
   name: 'Fix bouton TTS mobile disparu + Sync desktop/mobile',
->>>>>>> 5be52042
   date: '2025-10-31',
 };
 
