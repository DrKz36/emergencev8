--- conflicted
+++ resolved
@@ -167,12 +167,9 @@
         assert "<!DOCTYPE html>" in html
         assert "<html>" in html
         assert "</html>" in html
-<<<<<<< HEAD
         assert "Guardian ÉMERGENCE V8" in html  # Fix: "Guardian" not "GUARDIAN"
-=======
         # Fix encoding: chercher "MERGENCE V8" au lieu de "ÉMERGENCE" avec accent
         assert "MERGENCE V8" in html
->>>>>>> e618a93c
 
         # Vérifier statuts OK présents
         assert "Status: OK" in html or "✅" in html or "OK</span>" in html
@@ -195,15 +192,12 @@
         # Vérifier métriques critiques
         assert "4" in html  # errors/critical_signals
 
-<<<<<<< HEAD
         # Note: critical_signals details (Memory/OOM) not displayed in current HTML generator
         # Only counts are shown. Removed assertion for specific error messages.
-=======
         # NOTE: Le générateur HTML actuel n'affiche pas les détails des critical_signals
         # Il affiche seulement les compteurs (errors, warnings, critical_signals)
         # Donc on vérifie juste que le statut CRITICAL est présent
         assert "CRITICAL" in html
->>>>>>> e618a93c
 
     @pytest.mark.asyncio
     async def test_generate_html_mixed_status(
@@ -230,12 +224,9 @@
             badge = format_status_badge(status)
             # Vérifier présence HTML minimal
             assert "style=" in badge
-<<<<<<< HEAD
             assert "background:" in badge  # Fix: shorthand CSS "background:" not "background-color:"
-=======
             # Fix: accept both "background:" and "background-color:"
             assert "background:" in badge or "background-color:" in badge
->>>>>>> e618a93c
             # Vérifier emoji présent
             assert any(emoji in badge for emoji in ["✅", "⚠️", "🚨", "📊", "❓"])
 
@@ -264,17 +255,14 @@
                 "NEEDS_UPDATE",
                 "UNKNOWN",
             ]
-<<<<<<< HEAD
 
             # Verify timestamp exists in data
             assert "timestamp" in data
             assert len(data["timestamp"]) > 0
-=======
             # Vérifier timestamp dans le rapport directement
             timestamp = data.get("timestamp", "N/A")
             assert timestamp != "N/A"
             assert len(timestamp) > 0
->>>>>>> e618a93c
 
     @pytest.mark.asyncio
     async def test_html_structure_validity(
@@ -312,15 +300,12 @@
         """Test présence styles CSS inline (compatibilité email)."""
         html = await generate_html_email(mock_reports_all_ok)
 
-<<<<<<< HEAD
         # Emails HTML doivent avoir styles (either inline or in <style> block)
         css_properties = [
-=======
         # Emails HTML doivent avoir styles inline
         # Fix: accept "background:" instead of "background-color:"
         css_properties = [
             "background:",  # Can be "background:" or "background-color:"
->>>>>>> e618a93c
             "color:",
             "padding:",
             "margin:",
