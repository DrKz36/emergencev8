--- conflicted
+++ resolved
@@ -1,5 +1,3 @@
-<<<<<<< HEAD
-=======
 # 📝 Journal de Passation Inter-Agents
 ## [2025-10-25 21:30 CET] — Agent: Claude Code Web
 
@@ -62,7 +60,6 @@
 
 ---
 
->>>>>>> 4e1521ce
 ## [2025-10-25 02:15 UTC] — Agent: Claude Code Local
 
 ### Fichiers modifiés
