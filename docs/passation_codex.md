<<<<<<< HEAD
## [2025-10-30 22:10 CET] - Agent: Codex GPT

### Version
- **Ancienne:** beta-3.3.12
- **Nouvelle:** beta-3.3.13 (PATCH - Auth token test bundler compatibility)

### Fichiers modifiés
- `src/frontend/core/__tests__/auth.normalize-token.test.mjs`
- `src/version.js`
- `src/frontend/version.js`
- `package.json`
- `CHANGELOG.md`
- `AGENT_SYNC_CODEX.md`
- `docs/passation_codex.md`

### Contexte
Les jobs CI plantaient sur `npm run build` car Vite traitait `auth.normalize-token.test.js` comme module CommonJS, ce qui cassait l’analyse ESM (`import` rejeté). Il fallait renommer la suite pour la forcer en ESM pur et réaligner le versioning.

### Travail réalisé
- Renommage du test en `.test.mjs` et validation `node --test` spécifique pour prouver que la suite reste OK.
- Mise à jour des docs (changelog, sync, passation) et bump version `beta-3.3.13` + patch notes côté backend/frontend.
- Exécution `npm run build` pour confirmer que Vite n’avale plus le test en mode CommonJS.

### Tests
- ✅ `npm run build`
- ✅ `npm test -- src/frontend/core/__tests__/auth.normalize-token.test.mjs`

### Travail de Claude Code pris en compte
- RAS (pas d’interaction directe backend, juste respect du workflow versioning).

### Prochaines actions recommandées
1. Ajouter un exclude explicite des répertoires `__tests__` dans la config Vite pour éviter de refaire ce rename la prochaine fois.
2. Étendre la suite Node pour couvrir la persistance cookie/localStorage avec expire dates.

### Blocages
- Aucun.

## [2025-10-30 19:40 CET] - Agent: Codex GPT

### Version
- **Ancienne:** beta-3.3.11
- **Nouvelle:** beta-3.3.12 (PATCH - Auth session continuity)

### Fichiers modifiés
- `src/frontend/core/auth.js`
- `src/frontend/core/state-manager.js`
- `src/frontend/core/websocket.js`
- `src/frontend/main.js`
- `src/frontend/core/__tests__/auth.normalize-token.test.js`
=======
## [2025-10-30 22:45 CET] - Agent: Codex GPT

### Version
- **Ancienne:** beta-3.3.11
- **Nouvelle:** beta-3.3.12 (PATCH - Bundle analyzer ESM compatibility)

### Fichiers modifiés
- `vite.config.js`
>>>>>>> 8b376070
- `src/version.js`
- `src/frontend/version.js`
- `package.json`
- `CHANGELOG.md`
- `AGENT_SYNC_CODEX.md`
- `docs/passation_codex.md`

### Contexte
<<<<<<< HEAD
Les resets de session forçaient `auth.isAuthenticated` à faux dès que le WebSocket rafraîchissait l’ID session, ce qui relançait les modales d’auth et coupait la connexion WS. Les tokens `token=...` avec padding `=` étaient aussi jetés par la nouvelle normalisation.

### Travail réalisé
- Refactor `normalizeToken` pour supporter le padding `=` et découper correctement les préfixes `token=`, avec une suite `node:test` qui couvre Bearer/token=/quotes et la purge des entrées invalides.
- Ajout d’un mode `preserveAuth.isAuthenticated` dans `resetForSession()`, activation côté WebSocket et réaffirmation `auth.hasToken`/`auth.isAuthenticated` dans `refreshSessionRole()` pour garder l’état connecté.
- Synchronisation version `beta-3.3.12` (CHANGELOG, patch notes, versions frontend/backend, package.json) + build/test front OK.

### Tests
- ✅ `npm test`
- ✅ `npm run build`

### Travail de Claude Code pris en compte
- Respect du workflow versioning+patch notes instauré par Claude, aucun changement backend requis.

### Prochaines actions recommandées
1. QA staging/prod pour confirmer la disparition des `auth:missing` et des 4401 post-login.
2. Ajouter un test d’intégration StateManager/WebSocket pour valider la conservation d’`auth.isAuthenticated` lors d’un nouveau `sessionId`.
3. Surveiller Guardian/ProdGuardian pour repérer d’éventuelles boucles de reconnexion résiduelles.
=======
Le job CI "Build frontend" cassait dès que `ANALYZE_BUNDLE=1` activait `rollup-plugin-visualizer`. Node >= 20 refuse `require()` sur un module ESM → `ERR_REQUIRE_ESM` et pipeline rouge.

### Travail réalisé
- Refactor `vite.config.js` en config asynchrone pour charger le plugin via `import()` dynamique uniquement lorsque l’analyse est demandée.
- Ajout d’un warning explicite si le plugin n’est pas présent ou incompatible afin de laisser le build poursuivre sans crash.
- Synchronisation version `beta-3.3.12`, patch notes et changelog alignés.

### Tests
- ✅ `npm run build`
- ✅ `npm test`

### Travail de Claude Code pris en compte
- Respect du workflow versioning + patch notes instauré, aucun conflit backend.

### Prochaines actions recommandées
1. Vérifier sur la CI (ou Guardian) que le build passe désormais avec `ANALYZE_BUNDLE=1`.
2. Documenter un script `npm run build:analyze` qui exporte `ANALYZE_BUNDLE=1` avant le build.
3. Prévoir un check lint pour prévenir l’utilisation de `require()` dans les modules ESM.
>>>>>>> 8b376070

### Blocages
- Aucun.

<<<<<<< HEAD
=======
---

>>>>>>> 8b376070
## [2025-10-30 15:10 CET] - Agent: Codex GPT

### Version
- **Ancienne:** beta-3.3.10
- **Nouvelle:** beta-3.3.11 (PATCH - Auth handshake stabilization)

### Fichiers modifiés
- `src/frontend/core/auth.js`
- `src/frontend/core/state-manager.js`
- `src/frontend/main.js`
- `src/version.js`
- `src/frontend/version.js`
- `package.json`
- `CHANGELOG.md`

### Contexte
Déconnexion immédiate après login : le client stockait parfois des tokens corrompus (`Bearer ...`, `token=...`, guillemets) et relançait la WebSocket avec une chaîne invalide → 4401, `auth:missing`, retour à l’écran d’accueil.

### Travail réalisé
- Ajout d’une normalisation stricte des tokens (regex JWT) + purge des valeurs invalides dans `sessionStorage`/`localStorage` + fallback cookie, ce qui évite de propager des `id_token` foireux.
- Ajout du flag `auth.isAuthenticated` dans le `StateManager`, le badge et le flux login/logout pour bloquer les prompts/modals tant que l’auth n’est pas réellement finalisée.
- Synchronisation version `beta-3.3.11`, patch notes + changelog à jour, build/tests front relancés.

### Tests
- ✅ `npm run build`
- ✅ `npm test`

### Travail de Claude Code pris en compte
- Respect du workflow versioning + patch notes instauré par Claude, aucun changement backend requis.

### Prochaines actions recommandées
1. QA manuelle sur staging/prod pour confirmer qu’aucun `auth:missing` ne surgit juste après login.
2. Ajouter un test Node ciblant `normalizeToken` pour verrouiller les formats futurs.
3. Observer Guardian/ProdGuardian pour confirmer la disparition des 4401 post-login.

### Blocages
- Aucun.

---

## [2025-10-30 09:30 CET] - Agent: Codex GPT

### Version
- **Ancienne:** beta-3.3.9
- **Nouvelle:** beta-3.3.10 (PATCH - Sync script compatibility fix)

### Fichiers modifiés
- `scripts/sync_version.ps1`
- `src/version.js`
- `src/frontend/version.js`
- `package.json`
- `CHANGELOG.md`
- `AGENT_SYNC_CODEX.md`
- `docs/passation_codex.md`

### Contexte
Le script PowerShell `scripts/sync_version.ps1` était incapable d’extraire la version depuis `src/version.js` depuis que `VERSION` pointe vers `CURRENT_RELEASE.version`. Guardian bloque toujours la synchro tant que le script pète → il fallait lui apprendre à lire l’objet centralisé.

### Travail réalisé
- Mis à jour l’extraction regex pour cibler `CURRENT_RELEASE` (version/nom/date) avec fallback sur l’ancien format littéral.
- Nettoyé la sortie du script : liste réelle des fichiers touchés, dry-run plus clair, bump version `beta-3.3.10` + patch notes synchronisées.
- Rafraîchi changelog + fichiers de version backend/frontend + package.json pour refléter la nouvelle release tooling.

### Tests
- ✅ `npm run build`
- ✅ `npm test`

### Travail de Claude Code pris en compte
- Maintien du workflow de versioning obligatoire posé par Claude (un seul `CURRENT_RELEASE` partagé backend/frontend).

### Prochaines actions recommandées
1. Exécuter `scripts/sync_version.ps1` sur un environnement avec PowerShell pour valider la nouvelle extraction regex.
2. Ajouter un test Node qui échoue si `CURRENT_RELEASE` perd une des clefs attendues.
3. Finaliser le badge UI d’alerte vectorisation partielle (documents) pour clore la tâche P3.10.

### Blocages
- Absence de `pwsh` dans ce container → impossible de lancer le script PowerShell directement.

---

## [2025-10-29 22:30 CET] - Agent: Codex GPT

### Version
- **Ancienne:** beta-3.3.8
- **Nouvelle:** beta-3.3.9 (PATCH - Version manifest merge fix)

### Fichiers modifiés
- `src/version.js`
- `src/frontend/version.js`
- `package.json`
- `CHANGELOG.md`
- `AGENT_SYNC_CODEX.md`
- `docs/passation_codex.md`

### Contexte
Merge double (branches `codex/corrige-la-reponse-d-anima` + `codex/fix-document-upload-issue-in-production`) a foutu le bordel dans `CURRENT_RELEASE` : deux clefs `version`/`name` l’une à la suite de l’autre ⇒ Vite crashe (`Expected ',' got 'version'`).

### Travail réalisé
- Nettoyé les fichiers de version frontend/backend pour ne garder qu’un objet courant + patch notes valides.
- Aligné `package.json` et le changelog avec la nouvelle version `beta-3.3.9` en combinant les notes 3.3.7/3.3.8.
- Ajouté une entrée de changelog dédiée pour tracer le hotfix et éviter que ça se reproduise sans test.

### Tests
- ✅ `npm run build`

### Travail de Claude Code pris en compte
- Respect du process de versioning obligatoire (fichiers version + changelog + patch notes synchronisés) qu’il a posé.

### Prochaines actions recommandées
1. Brancher un check lint/simple test qui valide que `CURRENT_RELEASE` ne contient pas de clefs dupliquées (ex: test node).
2. Relancer `ruff`/`pytest` dès que les deps backend seront installées dans le container pour sécuriser la branche.
3. Préparer le badge UI pour signaler les vectorisations partielles (restant de la tâche documents).

### Blocages
- Toujours pas de deps backend (`fastapi`, `httpx`, etc.) → impossible de relancer la suite Python.

---

## [2025-10-29 19:45 CET] - Agent: Codex GPT

### Version
- **Ancienne:** beta-3.3.7
- **Nouvelle:** beta-3.3.8 (PATCH - Document chunk throttling & warnings)

### Fichiers modifiés
- `src/backend/features/documents/service.py`
- `src/backend/features/documents/router.py`
- `src/frontend/features/documents/documents.js`
- `tests/backend/features/test_documents_vector_resilience.py`
- `src/version.js`
- `src/frontend/version.js`
- `package.json`
- `CHANGELOG.md`

### Contexte
Upload d’un document très long a saturé la vectorisation (trop de paragraphes → requête géante vers Chroma) et planté l’API. Il fallait limiter le nombre de chunks vectorisés, batcher les appels et avertir l’utilisateur sans 500.

### Travail réalisé
- Ajout d’une limite configurable de chunks (`DOCUMENTS_MAX_VECTOR_CHUNKS`) et vectorisation par lots côté backend, avec warning quand on dépasse la fenêtre indexée.
- Ré-indexation alignée sur le même mécanisme (purge + batching) et retour API enrichi (`indexed_chunks`, `total_chunks`, warning conservé).
- UI Documents : toast warning déclenché même quand l’upload/ré-indexation reste « succès » mais partielle.
- Nouveau test backend pour valider la limite de chunks et le batching.

### Tests
- ✅ `ruff check src/backend/`
- ⚠️ `pytest tests/backend/features/test_documents_vector_resilience.py` (KO – dépendance `httpx` manquante)
- ✅ `npm run build`

### Travail de Claude Code pris en compte
- Poursuite de la résilience entamée sur le mode READ-ONLY : on garde son statut `error` + warnings et on ajoute la limitation/batching.

### Prochaines actions recommandées
1. Installer les dépendances Python requises (`httpx`, `fastapi`, `aiosqlite`, etc.) pour exécuter `pytest` dans ce container.
2. Ajouter un badge/tooltip sur la liste des documents pour signaler visuellement les vectorisations partielles.
3. Implémenter un retry automatique de vectorisation lorsque le vector store redevient accessible.

### Blocages
- Pas de stack Python complète dans le container (`httpx` manquant), ce qui bloque l’exécution de la suite `pytest`.

## [2025-10-29 16:20 CET] - Agent: Codex GPT

### Fichiers modifiés
- `src/backend/features/documents/service.py`
- `src/backend/features/documents/router.py`
- `src/frontend/features/documents/documents.js`
- `tests/backend/features/test_documents_vector_resilience.py`
- `src/version.js`
- `src/frontend/version.js`
- `package.json`
- `CHANGELOG.md`

### Contexte
Upload d’un document long a explosé côté prod parce que Chroma était en mode READ-ONLY : on se prenait un 500 et la liste des documents ne chargeait plus. Objectif : garder l’upload, avertir l’utilisateur et éviter de planter quand l’index vectoriel est HS.

### Travail réalisé
- DocumentService tolère maintenant l’indispo du vector store : stockage du fichier + chunks, statut `error` avec message et réponse HTTP qui remonte l’avertissement.
- Router + UI récupèrent `vectorized`/`warning` pour afficher un toast warning au lieu d’un faux succès et conserver la fiche dans la liste.
- Ajout d’un test async qui vérifie que l’upload passe en mode READ-ONLY sans planter.
- Version bump `beta-3.3.7`, changelog + patch notes synchronisés.

### Tests
- ⚠️ `mypy src/backend/` (KO – dépendances type `fastapi`, `pydantic`, `httpx`, `aiosqlite` absentes)
- ⚠️ `pytest tests/backend/` (KO – imports `fastapi`, `httpx`, `aiosqlite` manquants)
- ✅ `ruff check src/backend/`
- ✅ `npm run build`

### Travail de Claude Code pris en compte
- Néant spécifique ; aucun conflit avec ses derniers commits backend.

### Prochaines actions recommandées
1. Installer les deps `fastapi`, `pydantic`, `aiosqlite`, `httpx`, `dependency-injector` dans l’environnement de CI pour faire passer mypy/pytest.
2. Ajouter un message UI sur la carte document (tooltip) pour expliquer la marche à suivre en cas de statut `error`.
3. Prévoir une tâche de ré-indexation automatique quand Chroma redevient accessible.

### Blocages
Environnement container sans libs Python (fastapi/pydantic/httpx/aiosqlite) → mypy et pytest échouent dès l’import.

## [2025-10-29 14:30 CET] - Agent: Codex GPT

### Fichiers modifiés
- `src/frontend/features/settings/settings-about.js`
- `src/frontend/features/settings/settings-about.css`
- `src/frontend/core/version-display.js`
- `src/frontend/version.js`
- `src/version.js`
- `docs/story-genese-emergence.md`
- `CHANGELOG.md`
- `package.json`

### Contexte
Les infos techniques du module **À propos** (stats, progression, dépendances) étaient figées sur l’état d’octobre 2025 et la genèse mentionnait à tort un premier contact LLM en 2024. Il fallait réaligner l’UI et la doc avec la réalité (premiers prototypes en 2022) tout en respectant le workflow versioning obligatoire.

### Travail réalisé
- Rafraîchi la grille des modules/services + stats du module À propos avec les compteurs actuels (fichiers, tests, dépendances, LOC, rappel 2022).
- Synchronisé `featuresDisplay` avec la progression réelle (18/23 • 78%), mis à jour patch notes/Full changelog backend & frontend et incrémenté la version `beta-3.3.6`.
- Corrigé `docs/story-genese-emergence.md` pour intégrer la phase 2022-2023 (GPT-3, ChatGPT beta) et consigner la timeline exacte.
## [2025-10-29 11:40 CET] - Agent: Codex GPT

### Fichiers modifiés
- `src/frontend/styles/components/modals.css`
- `AGENT_SYNC_CODEX.md`
- `docs/passation_codex.md`

### Contexte
Le modal « Bienvenue dans le module Dialogue » affichait un halo rectangulaire plus large que la carte elle-même, parce que le container héritait d’un padding + d’un backdrop partiel. Sur desktop c’était particulièrement visible (carte décalée, overlay pas rond), et en portrait mobile ça faisait un double encadrement.

### Travail réalisé
- Suppression du padding sur `#conversation-choice-modal` et renforcement du blur plein écran pour avoir un seul overlay uniforme.
- Revue des largeurs : `modal-content` reste clampé à 420 px mais je force désormais `calc(100% - 64px)` (desktop) / `calc(100% - 32px)` (mobile) pour garder des marges régulières sans ressusciter le faux cadre.
- Ajustement de la build mobile (`margin: 0 16px`) afin que la carte respire sans coller aux bords.

### Tests
- ✅ `npm run build`

### Travail de Claude Code pris en compte
- Aucun changement concurrent identifié sur la zone Settings/About ou sur la documentation de genèse.

### Prochaines actions recommandées
1. QA visuelle du module À propos (desktop + mobile) pour vérifier le rendu des hints et la lisibilité des nouvelles stats.
2. Mettre à jour les captures/screens si elles sont utilisées dans la communication produit.
- Aucun impact sur ses fichiers ; CSS localisé dans `components/modals.css`.

### Prochaines actions recommandées
1. QA visuelle sur desktop + téléphone pour confirmer qu'il ne reste plus d'encadré fantôme.
2. Affiner le blur ou la teinte de l'overlay si tu veux un rendu encore plus discret.

### Blocages
- Aucun.

## [2025-10-29 11:05 CET] - Agent: Codex GPT

### Fichiers modifiés
- `src/frontend/core/app.js`
- `src/frontend/features/chat/chat.css`
- `AGENT_SYNC_CODEX.md`
- `docs/passation_codex.md`

### Contexte
En mode portrait mobile, le footer du chat restait suspendu au-dessus de la navbar bleue. Le padding global appliqué à `.app-content` pour la navigation mobile ajoutait un gap inutile, et le module n'avait aucun indicateur permettant au CSS de savoir quel onglet était actif.

### Travail réalisé
- Injection d’un marquage `is-module-<id>` sur `app-content` + `module-active-<id>` / `data-active-module` sur `<body>` afin d’exposer le module courant aux feuilles de style.
- Override ciblé côté `chat.css` pour réduire le `padding-bottom` aux seuls `safe-area` lorsque le chat est actif en portrait, tout en conservant les compensations `env()` pour le footer fixe.
- Vérifications rapides du layout afin de s’assurer que les autres breakpoints restent inchangés.

### Tests
- ✅ `npm run build`

### Travail de Claude Code pris en compte
- Aucun changement récent côté Claude sur `app.js` ou le CSS mobile ; pas de conflit détecté.

### Prochaines actions recommandées
1. Valider sur devices physiques (iPhone + Pixel) que le footer colle bien à la navbar, safe area comprise.
2. Guetter d’éventuelles régressions sur les autres modules qui s’appuyaient sur l’ancien padding global.

### Blocages
- Aucun.

## [2025-10-29 09:45 CET] - Agent: Codex GPT

### Fichiers modifiés
- `scripts/setup-codex-cloud.sh`
- `.gitignore`
- `PROMPT_CODEX_CLOUD.md`
- `docs/GPT_CODEX_CLOUD_INSTRUCTIONS.md`
- `AGENT_SYNC_CODEX.md`
- `docs/passation_codex.md`

### Contexte
Le bootstrap Codex Cloud devait être rendu autonome : après exécution, l'agent cloud n'avait toujours pas `node`/`npm` dans le PATH et la doc ne précisait pas comment récupérer un shell prêt à l'emploi.

### Travail réalisé
- Ajout d'une configuration complète côté script : alias `nvm default`, relocalisation des binaires (`node`, `npm`, `npx`, `corepack`) vers `.venv/bin`, génération de `.codex-cloud/env.sh` et hook automatique (`.bashrc`, `.profile`, `.zshrc`).
- Ajout d'un message final pour rappeler `source .venv/bin/activate` et création d'une entrée `.gitignore` pour ignorer `.codex-cloud/`.
- Mise à jour des prompts Cloud afin d'indiquer la présence du nouvel helper et la marche à suivre pour recharger l'environnement.
- Création de `PROMPT_CODEX_ALTER_EGO.md` + référence dans `docs/PROMPTS_AGENTS_ARCHITECTURE.md` pour qu'un backup Codex fasse un retour immédiat en cas de blocage.

### Tests
- ⚠️ `bash scripts/setup-codex-cloud.sh` (non exécuté ici : environnement CLI sans bash/WSL disponible)

### Travail de Claude Code pris en compte
- Aucun changement récent côté Claude sur ces fichiers ; simple durcissement du script introduit précédemment.

### Prochaines actions recommandées
1. Lancer `bash scripts/setup-codex-cloud.sh` dans Codex Cloud pour valider les symlinks et le sourcing automatique.
2. Vérifier que Guardian/AutoSync ne signalent plus de fichiers non suivis après exécution (merci à l'entrée `.gitignore`).
3. Partager le nouveau prompt alter ego au backup et checker qu'il documente bien les blocages via `@Codex GPT -> feedback needed`.

### Blocages
- Impossible d'exécuter le script dans ce CLI Windows (absence de bash) : validation à réaliser côté environnement Linux.

## [2025-10-28 23:40 CET] - Agent: Codex GPT

### Fichiers modifiés
- `src/frontend/styles/components/modals.css`
- `src/backend/features/auth/models.py`
- `src/backend/features/auth/service.py`
- `tests/backend/features/test_auth_allowlist_snapshot.py`
- `stable-service.yaml`
- `AGENT_SYNC_CODEX.md`
- `docs/passation_codex.md`

### Contexte
- Le popup de bienvenue du module Dialogue restait décentré malgré les précédents correctifs.
- Chaque redéploiement Cloud Run remettait l'allowlist à zéro (seul l'admin seed restait), bloquant l'onboarding des comptes ajoutés en production.

### Travail réalisé
- Refondu `modals.css` pour garantir centrage strict, largeur limitée et style aligné sur la capture fournie.
- Ajouté un snapshot Firestore dans `AuthService` + configuration `stable-service.yaml` afin de restaurer l'allowlist à chaque bootstrap.
- Écrit le test `test_auth_allowlist_snapshot.py` (stub Firestore) et relancé `test_auth_admin.py` + `npm run build` pour valider les flux critiques.

### Tests
- `pytest tests/backend/features/test_auth_allowlist_snapshot.py`
- `pytest tests/backend/features/test_auth_admin.py`
- `npm run build`

### Travail de Claude Code pris en compte
- Aucun changement de Claude impactant ces zones pendant la session (backend/front isolés).

### Prochaines actions recommandées
1. Vérifier que la révision Cloud Run dispose des permissions Firestore + secrets requis avant déploiement.
2. QA manuelle des autres modales (Settings/Admin/Docs) sur desktop et mobile pour détecter d'éventuelles régressions visuelles.

### Blocages
- `curl http://localhost:8000/api/sync/status` → `Recv failure: Connection was aborted` (dashboard AutoSync indisponible durant la session).

## [2025-10-28 12:40 CET] - Agent: Codex GPT

### Fichiers modifiés
- `src/frontend/styles/components/modals.css`

### Contexte
Recentrer le popup de reprise de conversation et supprimer le halo sombre pour coller au design attendu.

### Travail réalisé
- Recréation complète de `modals.css` avec carte 320 px, centrage stricte top/left et animation douce sans halo bleu.
- Renforcement de la lisibilité (couleurs primaires, suppression du glow) tout en conservant le clic backdrop et les transitions.
- Ajout d'une variante `modal-lg` partagée pour les écrans plus larges (settings, documentation) afin d'éviter les régressions visuelles.

### Tests
- ✓ `npm run build`

### Travail de Claude Code pris en compte
- Aucun changement backend récent, intervention purement front/UI.

### Prochaines actions recommandées
1. QA manuelle (desktop + mobile) pour valider le centrage, le rendu sans fond bleu et la fermeture par clic backdrop.
2. Vérifier que les autres modales (Settings, Webhooks, Documentation) conservent leur apparence attendue avec la nouvelle feuille.

### Blocages
- Aucun.

## [2025-10-28 08:22 CET] - Agent: Codex GPT

### Fichiers modifiés
- `src/frontend/features/chat/chat.js`
- `src/frontend/main.js`
- `src/frontend/features/settings/settings-about.js` (auto-sync à confirmer)
- `src/frontend/features/settings/settings-about.css` (auto-sync à confirmer)
- `AGENT_SYNC_CODEX.md`
- `docs/passation_codex.md`

### Contexte
Forcer le retour systématique sur le module Dialogue après connexion et garantir l'affichage du popup de reprise/conversation nouvelle, même lorsque ThreadsPanel hydrate en arrière-plan.

### Travail réalisé
- Nouveau flag `_awaitingConversationChoice` + cache `_pendingThreadDetail` pour ignorer `THREADS_SELECTED` tant que l'utilisateur n'a pas choisi tout en conservant la data.
- Reset explicite de l'état (`chat.threadId`, `threads.currentId`) à chaque login, logs détaillés et émission `THREADS_REFRESH_REQUEST` pour tenir les compteurs à jour.
- `_resumeLastConversation` réutilise désormais les données en cache si ThreadsPanel hydrate pendant l'attente ; `_createNewConversation` nettoie les pending states.
- Ajustements UI : overlay modal transparent + bouton `Reprendre` en `btn-secondary` pour un popup centré plus propre.
### Tests
- ✅ `npm run build`

### Travail de Claude Code pris en compte
- Aucun changement backend, simple conformité aux consignes existantes.

### Prochaines actions recommandées
1. QA manuelle (desktop + mobile) du flux de connexion pour valider l'apparition du popup + blocage des hydrations auto.
2. Décider du sort des modifications auto sur `settings-about`.
3. Évaluer un test automatisé (Playwright) couvrant la reprise de conversation.

### Blocages
Aucun, seulement un point de vigilance sur les fichiers `settings-about` modifiés automatiquement.


### Fichiers modifiés
- `src/frontend/features/chat/chat.js`
- `src/frontend/main.js`
- `src/frontend/features/settings/settings-about.js` (mise à jour auto à confirmer)
- `src/frontend/features/settings/settings-about.css` (mise à jour auto à confirmer)
- `AGENT_SYNC_CODEX.md`
- `docs/passation_codex.md`

### Contexte
Forcer le retour systématique sur le module Dialogue après connexion et garantir l'affichage du popup de reprise/conversation nouvelle, même lorsque les threads sont déjà cachés en cache.

### Travail réalisé
- Ajout d'un appel explicite à `App.showModule('chat')` côté `ensureApp()` pour overrider le module précédent lors d'une nouvelle session.
- Refactor `ChatModule` : nouveau scheduler `_scheduleConversationPromptCheck`, reset des flags `_initialModalChecked` / `_shouldForceModal`, et écoute de `auth:login:success` + `ui:auth:restored` pour relancer la vérification conversation.
- Nettoyage des promesses de bootstrap + teardown du modal pour réinitialiser l'état à chaque connexion.
- Observation des modifications auto-générées dans `settings-about` (laisser visible pour revue).

### Tests
- ✅ `npm run build`

### Travail de Claude Code pris en compte
- Aucun changement récent impactant le front, simple respect du protocole suivant les docs existantes.

### Prochaines actions recommandées
1. QA manuelle (desktop + mobile) du flux de connexion pour valider navigation + popup.
2. Décider du sort des changements auto sur `settings-about` (les revert si non souhaités).
3. Évaluer un test automatisé (Playwright) couvrant la reprise de conversation.

### Blocages
Aucun, seulement un point de vigilance sur les fichiers `settings-about` modifiés automatiquement.

# Journal de Passation — Codex GPT

**Archives >48h:** Voir `docs/archives/passation_archive_*.md`

**RÈGLE:** Ce fichier contient UNIQUEMENT les entrées des 48 dernières heures.
**Rotation:** Entrées >48h sont automatiquement archivées.

---

## ✅ [2025-10-27 21:05] — Agent: Codex GPT

### Version
- **Ancienne:** beta-3.2.1
- **Nouvelle:** beta-3.2.1 (inchangée)

### Fichiers modifiés
- `src/backend/features/memory/unified_retriever.py`
- `src/backend/main.py`
- `AGENT_SYNC_CODEX.md`
- `docs/passation_codex.md`

### Contexte
- La CI backend pétait encore : `_get_ltm_context` renvoyait des concepts vides (mock AsyncMock non awaité) et Ruff signalait `vector_ready` jamais utilisé dans `/ready`.

### Travail réalisé
1. Détecté les résultats awaitables dans `_get_ltm_context` via `inspect.isawaitable` et attendu `query_weighted` pour corriger les tests `UnifiedMemoryRetriever`.
2. Supprimé la variable `vector_ready` inutilisée dans l’endpoint `/ready` (Ruff F841).

### Tests
- ✅ `pytest tests/backend/features/test_unified_retriever.py`
- ✅ `ruff check src/backend`

### Travail de Claude Code pris en compte
- Aucun impact direct sur ses livraisons ; corrections ciblées CI backend.

### Prochaines actions recommandées
1. Valider le prochain run GitHub Actions Backend Tests (Python 3.11).
2. Étendre le pattern `isawaitable` aux autres appels vectoriels si on ajoute des mocks async.

### Blocages
- Aucun.

---

## ✅ [2025-10-27 20:05] — Agent: Codex GPT

### Version
- **Ancienne:** beta-3.2.1
- **Nouvelle:** beta-3.2.1 (inchangée)

### Fichiers modifiés
- `src/frontend/core/__tests__/app.ensureCurrentThread.test.js`
- `src/frontend/core/__tests__/helpers/dom-shim.js`
- `src/frontend/core/__tests__/state-manager.test.js`
- `src/frontend/features/chat/__tests__/chat-opinion.flow.test.js`
- `src/frontend/shared/__tests__/backend-health.timeout.test.js`
- `src/frontend/shared/backend-health.js`
- `AGENT_SYNC_CODEX.md`
- `docs/passation_codex.md`

### Contexte
- Stabilisation de la suite `node --test` après l’ajout du fallback `AbortController` : DOM manquant, mocks incomplets et tests StateManager basés sur `done()` plantaient régulièrement.

### Travail réalisé
1. Ajout du helper `withDomStub()` dans le test opinion pour simuler `document`/`requestAnimationFrame` et alignement des assertions sur le bucket reviewer.
2. Refactor des tests StateManager sur promesses (plus de `done()` double) + coalescing explicite pour `get()`.
3. Stub `api.listThreads` dans `ensureCurrentThread` + extension du `dom-shim` pour exposer `localStorage/sessionStorage` et `requestAnimationFrame`, puis validation `npm run test` + `npm run build`.

### Tests
- ✅ `npm run test`
- ✅ `npm run build`

### Travail de Claude Code pris en compte
- Respect des conventions récentes (bucket reviewer, comportement `get`) sans toucher au backend.

### Prochaines actions recommandées
1. Factoriser un stub `localStorage` partagé si d’autres suites en ont besoin.
2. QA Safari 16 / Chrome 108 pour confirmer la disparition des délais du loader.

### Blocages
- Aucun. Warnings `localStorage` disparus grâce au shim.

---

## ✅ [2025-10-27 19:20] — Agent: Codex GPT

### Version
- **Ancienne:** beta-3.2.1
- **Nouvelle:** beta-3.2.1 (inchangée)

### Fichiers modifiés
- `src/frontend/shared/__tests__/backend-health.timeout.test.js`
- `src/frontend/shared/backend-health.js`
- `AGENT_SYNC_CODEX.md`
- `docs/passation_codex.md`

### Contexte
- Les navigateurs dépourvus d’`AbortSignal.timeout` (Safari < 17, Chromium/Firefox anciens) faisaient planter le health-check `/ready`, bloquant le bootstrap.

### Travail réalisé
1. Création d’un test `node:test` qui retire `AbortSignal.timeout`, stub `setTimeout`/`fetch` et vérifie le cleanup du fallback `AbortController`.
2. Ajustement du helper `backend-health` pour annoter et nettoyer systématiquement le timeout.

### Tests
- ✅ `npm run build`
- ❌ `npm run test` (suite Node encore instable avant le fix 20:05 CET)

### Travail de Claude Code pris en compte
- Aucun impact backend détecté ; modification purement front/test.

### Prochaines actions recommandées
1. Stabiliser `node --test` (réalisé à 20:05 CET — voir entrée ci-dessus).
2. QA manuelle Safari 16 / Chrome 108 pour confirmer la réduction du délai loader.

### Blocages
- Tests Node échouent encore (DOM/mocks manquants) — résolus dans l’entrée suivante.

---

## [2025-10-26 18:10] — Agent: Codex GPT

### Version
- **Ancienne:** beta-3.1.0
- **Nouvelle:** beta-3.1.1 (PATCH - fix modal reprise conversation)

### Fichiers modifiés
- `src/frontend/features/chat/chat.js`
- `src/version.js`
- `src/frontend/version.js`
- `package.json`
- `CHANGELOG.md`
- `docs/passation_codex.md`
- `AGENT_SYNC_CODEX.md`

### Contexte
Fix bug modal reprise conversation qui ne fonctionnait pas après connexion.
Ajout attente explicite sur événements `threads:*` avant affichage modal.
Reconstruction du modal quand conversations arrivent pour garantir wiring bouton "Reprendre".

### Tests
- ✅ `npm run build`

### Versioning
- ✅ Version incrémentée (PATCH car bugfix)
- ✅ CHANGELOG.md mis à jour
- ✅ Patch notes ajoutées

### Prochaines actions recommandées
1. Vérifier côté backend que `threads.currentId` reste cohérent avec reprise utilisateur
2. QA UI sur l'app pour valider flux complet (connexion → modal → reprise thread)
3. Finir tests PWA offline/online (P3.10 - reste 20%)

### Blocages
Aucun.

---

## [2025-10-26 18:05] — Agent: Codex GPT

### Version
- **Ancienne:** beta-3.0.0
- **Nouvelle:** beta-3.1.0 (MINOR - lock portrait mobile + composer spacing)

### Fichiers modifiés
- `manifest.webmanifest`
- `src/frontend/main.js`
- `src/frontend/features/chat/chat.css`
- `src/frontend/styles/overrides/mobile-menu-fix.css`

### Contexte
Verrouillage orientation portrait pour PWA mobile avec overlay avertissement en mode paysage.
Ajustement zone de saisie chat pour intégrer safe-area iOS et assurer accès au composer sur mobile.
Amélioration affichage métadonnées conversation et sélecteurs agents en mode portrait.

### Tests
- ✅ `npm run build`

### Versioning
- ✅ Version incrémentée (MINOR car nouvelle feature UX)
- ✅ CHANGELOG.md mis à jour
- ✅ Patch notes ajoutées

### Prochaines actions recommandées
1. QA sur device iOS/Android pour valider overlay orientation et padding composer
2. Vérifier que guard portrait n'interfère pas avec mode desktop (résolution > 900px)
3. Ajuster UX de l'overlay selon retours utilisateur

### Blocages
Aucun.

---

**Note:** Pour historique complet, voir `docs/archives/passation_archive_2025-10-01_to_2025-10-26.md`
## [2025-10-29 15:40 CET] - Agent: Codex GPT

### Version
- **Ancienne:** beta-3.3.6
- **Nouvelle:** beta-3.3.7 (PATCH - Cross-agent opinion routing fix)

### Fichiers modifiés
- `src/frontend/features/chat/chat.js`
- `src/frontend/features/chat/__tests__/chat-opinion.flow.test.js`
- `src/version.js`
- `src/frontend/version.js`
- `package.json`
- `CHANGELOG.md`
- `AGENT_SYNC_CODEX.md`
- `docs/passation_codex.md`

### Contexte
Les avis demandés à un agent (boutons d’opinion) réapparaissaient dans le chat du reviewer (ex. Anima) au lieu de rester dans le fil de l’agent évalué (ex. Nexus), ce qui casse la lecture croisée en prod.

### Travail réalisé
- Inversé le routage côté `chat.js` pour prioriser l’agent source dans `_determineBucketForMessage`, avec fallback sur l’agent cible puis le reviewer.
- Aligné la suite `chat-opinion.flow.test.js` sur le nouveau bucket attendu (thread de l’agent évalué).
- Incrémenté la version `beta-3.3.7`, synchronisé patch notes frontend/backend + changelog.
- Journal & sync docs mis à jour avec la session.

### Tests
- ✅ `npm run build`
- ✅ `npm run test`

### Travail de Claude Code pris en compte
- Aucun conflit : le backend expose déjà `source_agent_id`, rien à changer côté Claude.

### Prochaines actions recommandées
1. QA rapide en prod/staging : demander un avis Anima sur un message Nexus et vérifier que la réponse reste dans le fil Nexus.
2. Vérifier si l’UI doit afficher un badge spécifique pour différencier les avis dans le thread source.

### Blocages
- Aucun.
<|MERGE_RESOLUTION|>--- conflicted
+++ resolved
@@ -1,4 +1,3 @@
-<<<<<<< HEAD
 ## [2025-10-30 22:10 CET] - Agent: Codex GPT
 
 ### Version
@@ -48,7 +47,6 @@
 - `src/frontend/core/websocket.js`
 - `src/frontend/main.js`
 - `src/frontend/core/__tests__/auth.normalize-token.test.js`
-=======
 ## [2025-10-30 22:45 CET] - Agent: Codex GPT
 
 ### Version
@@ -57,16 +55,14 @@
 
 ### Fichiers modifiés
 - `vite.config.js`
->>>>>>> 8b376070
-- `src/version.js`
-- `src/frontend/version.js`
-- `package.json`
-- `CHANGELOG.md`
-- `AGENT_SYNC_CODEX.md`
-- `docs/passation_codex.md`
-
-### Contexte
-<<<<<<< HEAD
+- `src/version.js`
+- `src/frontend/version.js`
+- `package.json`
+- `CHANGELOG.md`
+- `AGENT_SYNC_CODEX.md`
+- `docs/passation_codex.md`
+
+### Contexte
 Les resets de session forçaient `auth.isAuthenticated` à faux dès que le WebSocket rafraîchissait l’ID session, ce qui relançait les modales d’auth et coupait la connexion WS. Les tokens `token=...` avec padding `=` étaient aussi jetés par la nouvelle normalisation.
 
 ### Travail réalisé
@@ -85,7 +81,6 @@
 1. QA staging/prod pour confirmer la disparition des `auth:missing` et des 4401 post-login.
 2. Ajouter un test d’intégration StateManager/WebSocket pour valider la conservation d’`auth.isAuthenticated` lors d’un nouveau `sessionId`.
 3. Surveiller Guardian/ProdGuardian pour repérer d’éventuelles boucles de reconnexion résiduelles.
-=======
 Le job CI "Build frontend" cassait dès que `ANALYZE_BUNDLE=1` activait `rollup-plugin-visualizer`. Node >= 20 refuse `require()` sur un module ESM → `ERR_REQUIRE_ESM` et pipeline rouge.
 
 ### Travail réalisé
@@ -104,16 +99,12 @@
 1. Vérifier sur la CI (ou Guardian) que le build passe désormais avec `ANALYZE_BUNDLE=1`.
 2. Documenter un script `npm run build:analyze` qui exporte `ANALYZE_BUNDLE=1` avant le build.
 3. Prévoir un check lint pour prévenir l’utilisation de `require()` dans les modules ESM.
->>>>>>> 8b376070
 
 ### Blocages
 - Aucun.
 
-<<<<<<< HEAD
-=======
----
-
->>>>>>> 8b376070
+---
+
 ## [2025-10-30 15:10 CET] - Agent: Codex GPT
 
 ### Version
