<<<<<<< HEAD
src\backend\features\chat\rag_cache.py:279:32: error: Argument 1 to "int" has incompatible type "Awaitable[Any] | Any"; expected "str | Buffer | SupportsInt | SupportsIndex | SupportsTrunc"  [arg-type]
Found 1 error in 1 file (checked 137 source files)
=======
Success: no issues found in 137 source files
>>>>>>> e618a93c
<|MERGE_RESOLUTION|>--- conflicted
+++ resolved
@@ -1,6 +1,3 @@
-<<<<<<< HEAD
-src\backend\features\chat\rag_cache.py:279:32: error: Argument 1 to "int" has incompatible type "Awaitable[Any] | Any"; expected "str | Buffer | SupportsInt | SupportsIndex | SupportsTrunc"  [arg-type]
-Found 1 error in 1 file (checked 137 source files)
-=======
-Success: no issues found in 137 source files
->>>>>>> e618a93c
+src\backend\features\chat\rag_cache.py:279:32: error: Argument 1 to "int" has incompatible type "Awaitable[Any] | Any"; expected "str | Buffer | SupportsInt | SupportsIndex | SupportsTrunc"  [arg-type]
+Found 1 error in 1 file (checked 137 source files)
+Success: no issues found in 137 source files