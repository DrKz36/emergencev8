--- conflicted
+++ resolved
@@ -1,12 +1,9 @@
 {
   "name": "emergence-v8",
   "private": true,
-<<<<<<< HEAD
   "version": "beta-3.3.13",
   "version": "beta-3.3.11",
-=======
   "version": "beta-3.3.12",
->>>>>>> 8b376070
   "type": "module",
   "scripts": {
     "dev": "vite",
