{
  "name": "emergence-v8",
  "private": true,
<<<<<<< HEAD
  "version": "beta-3.3.7",
=======
  "version": "beta-3.3.8",
>>>>>>> 8280a739
  "type": "module",
  "scripts": {
    "dev": "vite",
    "build": "vite build",
    "test": "node --test",
    "preview": "vite preview",
    "backend": "python -m uvicorn --app-dir src backend.main:app --host 0.0.0.0 --port 8000",
    "start": "concurrently \"npm run backend\" \"npm run dev\"",
    "start:win": "concurrently \"python -m uvicorn --app-dir src backend.main:app --host 0.0.0.0 --port 8000\" \"npm run dev\"",
    "start:venv": "concurrently \".venv\\\\Scripts\\\\python.exe -m uvicorn --app-dir src backend.main:app --host 0.0.0.0 --port 8000\" \"npm run dev\""
  },
  "devDependencies": {
    "@playwright/test": "^1.56.0",
    "concurrently": "^9.2.0",
    "marked": "^12.0.2",
    "playwright": "^1.48.2",
    "rollup-plugin-visualizer": "^6.0.5"
  },
  "dependencies": {
    "chart.js": "^4.5.1",
    "jspdf": "^3.0.3",
    "jspdf-autotable": "^5.0.2",
    "papaparse": "^5.5.3",
    "vite": "^7.1.2"
  }
}<|MERGE_RESOLUTION|>--- conflicted
+++ resolved
@@ -1,11 +1,8 @@
 {
   "name": "emergence-v8",
   "private": true,
-<<<<<<< HEAD
   "version": "beta-3.3.7",
-=======
   "version": "beta-3.3.8",
->>>>>>> 8280a739
   "type": "module",
   "scripts": {
     "dev": "vite",
