{
  "name": "emergence-v8",
  "private": true,
<<<<<<< HEAD
  "version": "beta-3.3.20",
=======
  "version": "beta-3.3.19",
>>>>>>> 203bec11
  "type": "module",
  "scripts": {
    "dev": "vite",
    "build": "vite build",
    "test": "node --test",
    "preview": "vite preview",
    "backend": "python -m uvicorn --app-dir src backend.main:app --host 0.0.0.0 --port 8000",
    "start": "concurrently \"npm run backend\" \"npm run dev\"",
    "start:win": "concurrently \"python -m uvicorn --app-dir src backend.main:app --host 0.0.0.0 --port 8000\" \"npm run dev\"",
    "start:venv": "concurrently \".venv\\\\Scripts\\\\python.exe -m uvicorn --app-dir src backend.main:app --host 0.0.0.0 --port 8000\" \"npm run dev\""
  },
  "devDependencies": {
    "@playwright/test": "^1.56.0",
    "concurrently": "^9.2.0",
    "marked": "^12.0.2",
    "playwright": "^1.48.2",
    "rollup-plugin-visualizer": "^6.0.5"
  },
  "dependencies": {
    "chart.js": "^4.5.1",
    "jspdf": "^3.0.3",
    "jspdf-autotable": "^5.0.2",
    "papaparse": "^5.5.3",
    "vite": "^7.1.2"
  }
}<|MERGE_RESOLUTION|>--- conflicted
+++ resolved
@@ -1,11 +1,8 @@
 {
   "name": "emergence-v8",
   "private": true,
-<<<<<<< HEAD
   "version": "beta-3.3.20",
-=======
   "version": "beta-3.3.19",
->>>>>>> 203bec11
   "type": "module",
   "scripts": {
     "dev": "vite",
